--- conflicted
+++ resolved
@@ -1817,7 +1817,6 @@
 	}
 }
 
-<<<<<<< HEAD
 func TestTxPoolOverwriteProofs(t *testing.T) {
 	log := zaptest.NewLogger(t)
 
@@ -1955,7 +1954,91 @@
 
 	cm := testutil.NewConsensusNode(t, n, genesisBlock, log)
 	c := startWalletServer(t, cm, log, wallet.WithIndexMode(wallet.IndexModeFull))
-=======
+
+	w, err := c.AddWallet(api.WalletUpdateRequest{
+		Name: "primary",
+	})
+	if err != nil {
+		t.Fatal(err)
+	}
+
+	wc := c.Wallet(w.ID)
+	// add an address
+	err = wc.AddAddress(wallet.Address{
+		Address:     senderAddr,
+		SpendPolicy: &senderPolicy,
+	})
+	if err != nil {
+		t.Fatal(err)
+	}
+	cm.MineBlocks(t, types.VoidAddress, 1)
+
+	resp, err := wc.ConstructV2([]types.SiacoinOutput{
+		{Value: types.Siacoins(1), Address: senderAddr},
+	}, nil, senderAddr)
+	if err != nil {
+		t.Fatal(err)
+	}
+
+	cs, err := c.ConsensusTipState()
+	if err != nil {
+		t.Fatal(err)
+	}
+
+	// sign the transaction
+	sigHash := cs.InputSigHash(resp.Transaction)
+	for i := range resp.Transaction.SiacoinInputs {
+		resp.Transaction.SiacoinInputs[i].SatisfiedPolicy.Signatures = []types.Signature{senderPrivateKey.SignHash(sigHash)}
+	}
+
+	basis := resp.Basis
+	txnset := []types.V2Transaction{resp.Transaction, {
+		SiacoinInputs: []types.V2SiacoinInput{
+			{
+				Parent: resp.Transaction.EphemeralSiacoinOutput(0),
+				SatisfiedPolicy: types.SatisfiedPolicy{
+					Policy: senderPolicy,
+				},
+			},
+		},
+		SiacoinOutputs: []types.SiacoinOutput{
+			{Address: receiverAddr, Value: types.Siacoins(1)},
+		},
+	}}
+	sigHash = cs.InputSigHash(txnset[1])
+	for i := range txnset[1].SiacoinInputs {
+		txnset[1].SiacoinInputs[i].SatisfiedPolicy.Signatures = []types.Signature{senderPrivateKey.SignHash(sigHash)}
+	}
+
+	// corrupt the proof
+	txnset[0].SiacoinInputs[0].Parent.StateElement.MerkleProof[frand.Intn(len(resp.Transaction.SiacoinInputs[0].Parent.StateElement.MerkleProof))] = frand.Entropy256()
+
+	if broadcastResp, err := c.TxpoolBroadcast(basis, nil, txnset); err != nil {
+		t.Fatal(err)
+	} else if len(broadcastResp.Transactions) != 0 || len(broadcastResp.V2Transactions) != 2 {
+		t.Fatalf("expected 0 v1 ID and 2 v2 IDs, got %v and %v", len(broadcastResp.Transactions), len(broadcastResp.V2Transactions))
+	} else if broadcastResp.V2Transactions[0].ID() != txnset[0].ID() {
+		t.Fatalf("expected v2 ID to be %v, got %v", txnset[0].ID(), broadcastResp.V2Transactions[0].ID())
+	} else if broadcastResp.V2Transactions[1].ID() != txnset[1].ID() {
+		t.Fatalf("expected v2 ID to be %v, got %v", txnset[1].ID(), broadcastResp.V2Transactions[1].ID())
+	}
+
+	unconfirmed, err := wc.UnconfirmedEvents()
+	if err != nil {
+		t.Fatal(err)
+	} else if len(unconfirmed) != 2 {
+		t.Fatalf("expected 2 unconfirmed events, got %v", len(unconfirmed))
+	}
+	cm.MineBlocks(t, types.VoidAddress, 1)
+
+	confirmed, err := wc.Events(0, 5)
+	if err != nil {
+		t.Fatal(err)
+	} else if len(confirmed) != 3 {
+		t.Fatalf("expected 3 confirmed events, got %v", len(confirmed)) // initial gift + setup + sent
+	}
+}
+
 func TestWalletConfirmations(t *testing.T) {
 	log := zaptest.NewLogger(t)
 
@@ -1978,7 +2061,6 @@
 
 	cn := testutil.NewConsensusNode(t, n, genesisBlock, log)
 	c := startWalletServer(t, cn, log)
->>>>>>> 221931c1
 
 	w, err := c.AddWallet(api.WalletUpdateRequest{
 		Name: "primary",
@@ -1986,14 +2068,6 @@
 	if err != nil {
 		t.Fatal(err)
 	}
-<<<<<<< HEAD
-
-	wc := c.Wallet(w.ID)
-	// add an address
-	err = wc.AddAddress(wallet.Address{
-		Address:     senderAddr,
-		SpendPolicy: &senderPolicy,
-=======
 	wc := c.Wallet(w.ID)
 
 	// create and add an address
@@ -2004,20 +2078,10 @@
 		SpendPolicy: &types.SpendPolicy{
 			Type: types.PolicyTypeUnlockConditions(types.StandardUnlockConditions(sk2.PublicKey())),
 		},
->>>>>>> 221931c1
 	})
 	if err != nil {
 		t.Fatal(err)
 	}
-<<<<<<< HEAD
-	cm.MineBlocks(t, types.VoidAddress, 1)
-
-	resp, err := wc.ConstructV2([]types.SiacoinOutput{
-		{Value: types.Siacoins(1), Address: senderAddr},
-	}, nil, senderAddr)
-	if err != nil {
-		t.Fatal(err)
-=======
 	c.Rescan(0)
 
 	// send gift to wallet
@@ -2044,7 +2108,6 @@
 			ParentID:      types.Hash256(genesisBlock.Transactions[0].SiafundOutputID(0)),
 			CoveredFields: types.CoveredFields{WholeTransaction: true},
 		}},
->>>>>>> 221931c1
 	}
 
 	cs, err := c.ConsensusTipState()
@@ -2052,60 +2115,6 @@
 		t.Fatal(err)
 	}
 
-<<<<<<< HEAD
-	// sign the transaction
-	sigHash := cs.InputSigHash(resp.Transaction)
-	for i := range resp.Transaction.SiacoinInputs {
-		resp.Transaction.SiacoinInputs[i].SatisfiedPolicy.Signatures = []types.Signature{senderPrivateKey.SignHash(sigHash)}
-	}
-
-	basis := resp.Basis
-	txnset := []types.V2Transaction{resp.Transaction, {
-		SiacoinInputs: []types.V2SiacoinInput{
-			{
-				Parent: resp.Transaction.EphemeralSiacoinOutput(0),
-				SatisfiedPolicy: types.SatisfiedPolicy{
-					Policy: senderPolicy,
-				},
-			},
-		},
-		SiacoinOutputs: []types.SiacoinOutput{
-			{Address: receiverAddr, Value: types.Siacoins(1)},
-		},
-	}}
-	sigHash = cs.InputSigHash(txnset[1])
-	for i := range txnset[1].SiacoinInputs {
-		txnset[1].SiacoinInputs[i].SatisfiedPolicy.Signatures = []types.Signature{senderPrivateKey.SignHash(sigHash)}
-	}
-
-	// corrupt the proof
-	txnset[0].SiacoinInputs[0].Parent.StateElement.MerkleProof[frand.Intn(len(resp.Transaction.SiacoinInputs[0].Parent.StateElement.MerkleProof))] = frand.Entropy256()
-
-	if broadcastResp, err := c.TxpoolBroadcast(basis, nil, txnset); err != nil {
-		t.Fatal(err)
-	} else if len(broadcastResp.Transactions) != 0 || len(broadcastResp.V2Transactions) != 2 {
-		t.Fatalf("expected 0 v1 ID and 2 v2 IDs, got %v and %v", len(broadcastResp.Transactions), len(broadcastResp.V2Transactions))
-	} else if broadcastResp.V2Transactions[0].ID() != txnset[0].ID() {
-		t.Fatalf("expected v2 ID to be %v, got %v", txnset[0].ID(), broadcastResp.V2Transactions[0].ID())
-	} else if broadcastResp.V2Transactions[1].ID() != txnset[1].ID() {
-		t.Fatalf("expected v2 ID to be %v, got %v", txnset[1].ID(), broadcastResp.V2Transactions[1].ID())
-	}
-
-	unconfirmed, err := wc.UnconfirmedEvents()
-	if err != nil {
-		t.Fatal(err)
-	} else if len(unconfirmed) != 2 {
-		t.Fatalf("expected 2 unconfirmed events, got %v", len(unconfirmed))
-	}
-	cm.MineBlocks(t, types.VoidAddress, 1)
-
-	confirmed, err := wc.Events(0, 5)
-	if err != nil {
-		t.Fatal(err)
-	} else if len(confirmed) != 3 {
-		t.Fatalf("expected 3 confirmed events, got %v", len(confirmed)) // initial gift + setup + sent
-	}
-=======
 	sig := giftPrivateKey.SignHash(cs.WholeSigHash(txn, types.Hash256(giftSCOID), 0, 0, nil))
 	txn.Signatures[0].Signature = sig[:]
 	sig2 := giftPrivateKey.SignHash(cs.WholeSigHash(txn, types.Hash256(genesisBlock.Transactions[0].SiafundOutputID(0)), 0, 0, nil))
@@ -2148,5 +2157,4 @@
 	assertConfirmations(t, 1)
 	cn.MineBlocks(t, types.VoidAddress, 10)
 	assertConfirmations(t, 11)
->>>>>>> 221931c1
 }