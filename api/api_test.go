package api_test

import (
	"bytes"
	"encoding/hex"
	"encoding/json"
	"fmt"
	"net"
	"net/http"
	"reflect"
	"strings"
	"testing"
	"time"

	"go.sia.tech/core/types"
	"go.sia.tech/jape"
	"go.sia.tech/walletd/api"
	"go.sia.tech/walletd/internal/testutil"
	"go.sia.tech/walletd/keys"
	"go.sia.tech/walletd/wallet"
	"go.uber.org/zap"
	"go.uber.org/zap/zaptest"
	"lukechampine.com/frand"
)

func startWalletServer(tb testing.TB, cn *testutil.ConsensusNode, log *zap.Logger, walletOpts ...wallet.Option) *api.Client {
	tb.Helper()

	l, err := net.Listen("tcp", ":0")
	if err != nil {
		tb.Fatal("failed to listen:", err)
	}
	tb.Cleanup(func() { l.Close() })

	wm, err := wallet.NewManager(cn.Chain, cn.Store, append([]wallet.Option{wallet.WithLogger(log.Named("wallet"))}, walletOpts...)...)
	if err != nil {
		tb.Fatal("failed to create wallet manager:", err)
	}
	tb.Cleanup(func() { wm.Close() })

	km, err := keys.NewManager(cn.Store, "foo")
	if err != nil {
		tb.Fatal("failed to create key manager:", err)
	}
	tb.Cleanup(func() { km.Close() })

	server := &http.Server{
		Handler:      api.NewServer(cn.Chain, cn.Syncer, wm, api.WithKeyManager(km), api.WithDebug(), api.WithLogger(log)),
		ReadTimeout:  15 * time.Second,
		WriteTimeout: 15 * time.Second,
	}
	tb.Cleanup(func() { server.Close() })

	go server.Serve(l)
	return api.NewClient("http://"+l.Addr().String(), "password")
}

func TestWalletAdd(t *testing.T) {
	log := zaptest.NewLogger(t)

	n, genesisBlock := testutil.V1Network()
	giftPrivateKey := types.GeneratePrivateKey()
	giftAddress := types.StandardUnlockHash(giftPrivateKey.PublicKey())
	genesisBlock.Transactions[0].SiacoinOutputs[0] = types.SiacoinOutput{
		Value:   types.Siacoins(1),
		Address: giftAddress,
	}
	cn := testutil.NewConsensusNode(t, n, genesisBlock, log)
	c := startWalletServer(t, cn, log)

	checkWalletResponse := func(wr api.WalletUpdateRequest, w wallet.Wallet, isUpdate bool) error {
		// check wallet
		if w.Name != wr.Name {
			return fmt.Errorf("expected wallet name to be %v, got %v", wr.Name, w.Name)
		} else if w.Description != wr.Description {
			return fmt.Errorf("expected wallet description to be %v, got %v", wr.Description, w.Description)
		} else if w.DateCreated.After(time.Now()) {
			return fmt.Errorf("expected wallet creation date to be in the past, got %v", w.DateCreated)
		} else if isUpdate && w.DateCreated == w.LastUpdated {
			return fmt.Errorf("expected wallet last updated date to be after creation %v, got %v", w.DateCreated, w.LastUpdated)
		}

		if wr.Metadata == nil && string(w.Metadata) == "null" { // zero value encodes as "null"
			return nil
		}

		// check metadata
		var am, bm map[string]any
		if err := json.Unmarshal(wr.Metadata, &am); err != nil {
			return fmt.Errorf("failed to unmarshal metadata a %q: %v", wr.Metadata, err)
		} else if err := json.Unmarshal(w.Metadata, &bm); err != nil {
			return fmt.Errorf("failed to unmarshal metadata b: %v", err)
		}

		if !reflect.DeepEqual(am, bm) { // not perfect, but probably enough for this test
			return fmt.Errorf("expected metadata to be equal %v, got %v", wr.Metadata, w.Metadata)
		}
		return nil
	}

	checkWallet := func(wa, wb wallet.Wallet) error {
		// check wallet
		if wa.Name != wb.Name {
			return fmt.Errorf("expected wallet name to be %v, got %v", wa.Name, wb.Name)
		} else if wa.Description != wb.Description {
			return fmt.Errorf("expected wallet description to be %v, got %v", wa.Description, wb.Description)
		} else if wa.DateCreated.Unix() != wb.DateCreated.Unix() {
			return fmt.Errorf("expected wallet creation date to be %v, got %v", wa.DateCreated, wb.DateCreated)
		} else if wa.LastUpdated.Unix() != wb.LastUpdated.Unix() {
			return fmt.Errorf("expected wallet last updated date to be %v, got %v", wa.LastUpdated, wb.LastUpdated)
		}

		if wa.Metadata == nil && string(wb.Metadata) == "null" { // zero value encodes as "null"
			return nil
		}

		// check metadata
		var am, bm map[string]any
		if err := json.Unmarshal(wa.Metadata, &am); err != nil {
			return fmt.Errorf("failed to unmarshal metadata a %q: %v", wa.Metadata, err)
		} else if err := json.Unmarshal(wb.Metadata, &bm); err != nil {
			return fmt.Errorf("failed to unmarshal metadata b %q: %v", wb.Metadata, err)
		}

		if !reflect.DeepEqual(am, bm) { // not perfect, but probably enough for this test
			return fmt.Errorf("expected metadata to be equal %v, got %v", wa.Metadata, wb.Metadata)
		}
		return nil
	}

	tests := []struct {
		Initial api.WalletUpdateRequest
		Update  api.WalletUpdateRequest
	}{
		{
			Initial: api.WalletUpdateRequest{Name: hex.EncodeToString(frand.Bytes(12))},
			Update:  api.WalletUpdateRequest{Name: hex.EncodeToString(frand.Bytes(12))},
		},
		{
			Initial: api.WalletUpdateRequest{Name: hex.EncodeToString(frand.Bytes(12)), Description: "hello, world!"},
			Update:  api.WalletUpdateRequest{Name: hex.EncodeToString(frand.Bytes(12)), Description: "goodbye, world!"},
		},
		{
			Initial: api.WalletUpdateRequest{Name: hex.EncodeToString(frand.Bytes(12)), Metadata: []byte(`{"foo": { "foo": "bar"}}`)},
			Update:  api.WalletUpdateRequest{Name: hex.EncodeToString(frand.Bytes(12)), Metadata: []byte(`{"foo": { "foo": "baz"}}`)},
		},
		{
			Initial: api.WalletUpdateRequest{Name: hex.EncodeToString(frand.Bytes(12)), Description: "hello, world!", Metadata: []byte(`{"foo": { "foo": "bar"}}`)},
			Update:  api.WalletUpdateRequest{Name: hex.EncodeToString(frand.Bytes(12)), Description: "goodbye, world!", Metadata: []byte(`{"foo": { "foo": "baz"}}`)},
		},
		{
			Initial: api.WalletUpdateRequest{Name: "constant name", Description: "constant description", Metadata: []byte(`{"foo": { "foo": "bar"}}`)},
			Update:  api.WalletUpdateRequest{Name: "constant name", Description: "constant description", Metadata: []byte(`{"foo": { "foo": "baz"}}`)},
		},
	}

	var expectedWallets []wallet.Wallet
	for i, test := range tests {
		w, err := c.AddWallet(test.Initial)
		if err != nil {
			t.Fatal(err)
		} else if err := checkWalletResponse(test.Initial, w, false); err != nil {
			t.Fatalf("test %v: %v", i, err)
		}

		expectedWallets = append(expectedWallets, w)
		// check that the wallet was added
		wallets, err := c.Wallets()
		if err != nil {
			t.Fatal(err)
		} else if len(wallets) != len(expectedWallets) {
			t.Fatalf("test %v: expected %v wallets, got %v", i, len(expectedWallets), len(wallets))
		}
		for j, w := range wallets {
			if err := checkWallet(expectedWallets[j], w); err != nil {
				t.Fatalf("test %v: wallet %v: %v", i, j, err)
			}
		}

		time.Sleep(time.Second) // ensure LastUpdated is different

		w, err = c.UpdateWallet(w.ID, test.Update)
		if err != nil {
			t.Fatal(err)
		} else if err := checkWalletResponse(test.Update, w, true); err != nil {
			t.Fatalf("test %v: %v", i, err)
		}

		// check that the wallet was updated
		expectedWallets[len(expectedWallets)-1] = w
		wallets, err = c.Wallets()
		if err != nil {
			t.Fatal(err)
		} else if len(wallets) != len(expectedWallets) {
			t.Fatalf("test %v: expected %v wallets, got %v", i, len(expectedWallets), len(wallets))
		}
		for j, w := range wallets {
			if err := checkWallet(expectedWallets[j], w); err != nil {
				t.Fatalf("test %v: wallet %v: %v", i, j, err)
			}
		}
	}
}

func TestWallet(t *testing.T) {
	log := zaptest.NewLogger(t)

	// create syncer
	syncerListener, err := net.Listen("tcp", ":0")
	if err != nil {
		t.Fatal(err)
	}
	defer syncerListener.Close()

	// create chain manager
	n, genesisBlock := testutil.V1Network()
	giftPrivateKey := types.GeneratePrivateKey()
	giftAddress := types.StandardUnlockHash(giftPrivateKey.PublicKey())
	genesisBlock.Transactions[0].SiacoinOutputs[0] = types.SiacoinOutput{
		Value:   types.Siacoins(1),
		Address: giftAddress,
	}
	cn := testutil.NewConsensusNode(t, n, genesisBlock, log)
	c := startWalletServer(t, cn, log)

	w, err := c.AddWallet(api.WalletUpdateRequest{Name: "primary"})
	if err != nil {
		t.Fatal(err)
	} else if w.Name != "primary" {
		t.Fatalf("expected wallet name to be 'primary', got %v", w.Name)
	}
	wc := c.Wallet(w.ID)
	if err := c.Rescan(0); err != nil {
		t.Fatal(err)
	}
	cn.WaitForSync(t)

	balance, err := wc.Balance()
	if err != nil {
		t.Fatal(err)
	} else if !balance.Siacoins.IsZero() || !balance.ImmatureSiacoins.IsZero() || balance.Siafunds != 0 {
		t.Fatal("balance should be 0")
	}

	// shouldn't have any events yet
	events, err := wc.Events(0, -1)
	if err != nil {
		t.Fatal(err)
	} else if len(events) != 0 {
		t.Fatal("event history should be empty")
	}

	// shouldn't have any addresses yet
	addresses, err := wc.Addresses()
	if err != nil {
		t.Fatal(err)
	} else if len(addresses) != 0 {
		t.Fatal("address list should be empty")
	}

	// create and add an address
	sk2 := types.GeneratePrivateKey()
	addr := types.StandardUnlockHash(sk2.PublicKey())
	err = wc.AddAddress(wallet.Address{
		Address: addr,
	})
	if err != nil {
		t.Fatal(err)
	}

	// should have an address now
	addresses, err = wc.Addresses()
	if err != nil {
		t.Fatal(err)
	} else if len(addresses) != 1 {
		t.Fatal("address list should have one address")
	} else if addresses[0].Address != addr {
		t.Fatalf("address should be %v, got %v", addr, addresses[0])
	}

	// send gift to wallet
	giftSCOID := genesisBlock.Transactions[0].SiacoinOutputID(0)
	txn := types.Transaction{
		SiacoinInputs: []types.SiacoinInput{{
			ParentID:         giftSCOID,
			UnlockConditions: types.StandardUnlockConditions(giftPrivateKey.PublicKey()),
		}},
		SiacoinOutputs: []types.SiacoinOutput{
			{Address: addr, Value: types.Siacoins(1).Div64(2)},
			{Address: addr, Value: types.Siacoins(1).Div64(2)},
		},
		Signatures: []types.TransactionSignature{{
			ParentID:      types.Hash256(giftSCOID),
			CoveredFields: types.CoveredFields{WholeTransaction: true},
		}},
	}

	cs, err := c.ConsensusTipState()
	if err != nil {
		t.Fatal(err)
	}

	sig := giftPrivateKey.SignHash(cs.WholeSigHash(txn, types.Hash256(giftSCOID), 0, 0, nil))
	txn.Signatures[0].Signature = sig[:]

	// broadcast the transaction to the transaction pool
	if err := c.TxpoolBroadcast(cs.Index, []types.Transaction{txn}, nil); err != nil {
		t.Fatal(err)
	}

	// shouldn't have any events yet
	events, err = wc.Events(0, -1)
	if err != nil {
		t.Fatal(err)
	} else if len(events) != 0 {
		t.Fatal("event history should be empty")
	}

	unconfirmed, err := wc.UnconfirmedEvents()
	if err != nil {
		t.Fatal(err)
	} else if len(unconfirmed) != 1 {
		t.Fatal("txpool should have one transaction")
	}
	// confirm the transaction
	cn.MineBlocks(t, types.VoidAddress, 1)

	// get new balance
	balance, err = wc.Balance()
	if err != nil {
		t.Fatal(err)
	} else if !balance.Siacoins.Equals(types.Siacoins(1)) {
		t.Fatal("balance should be 1 SC, got", balance.Siacoins)
	} else if !balance.ImmatureSiacoins.IsZero() {
		t.Fatal("immature balance should be 0 SC, got", balance.ImmatureSiacoins)
	}

	// transaction should appear in history
	events, err = wc.Events(0, 100)
	if err != nil {
		t.Fatal(err)
	} else if len(events) == 0 {
		t.Fatal("transaction should appear in history")
	}

	outputs, basis, err := wc.SiacoinOutputs(0, 100)
	if err != nil {
		t.Fatal(err)
	} else if len(outputs) != 2 {
		t.Fatal("should have two UTXOs, got", len(outputs))
	} else if basis != cn.Chain.Tip() {
		t.Fatalf("basis should be %v, got %v", cn.Chain.Tip(), basis)
	}

	// mine a block to add an immature balance
	expectedPayout := cn.Chain.TipState().BlockReward()
	cn.MineBlocks(t, addr, 1)

	// get new balance
	balance, err = wc.Balance()
	if err != nil {
		t.Fatal(err)
	} else if !balance.Siacoins.Equals(types.Siacoins(1)) {
		t.Fatal("balance should be 1 SC, got", balance.Siacoins)
	} else if !balance.ImmatureSiacoins.Equals(expectedPayout) {
		t.Fatalf("immature balance should be %d SC, got %d SC", expectedPayout, balance.ImmatureSiacoins)
	}

	// mine enough blocks for the miner payout to mature
	expectedBalance := types.Siacoins(1).Add(expectedPayout)
	cn.MineBlocks(t, types.VoidAddress, int(n.MaturityDelay))

	// get new balance
	balance, err = wc.Balance()
	if err != nil {
		t.Fatal(err)
	} else if !balance.Siacoins.Equals(expectedBalance) {
		t.Fatalf("balance should be %d, got %d", expectedBalance, balance.Siacoins)
	} else if !balance.ImmatureSiacoins.IsZero() {
		t.Fatal("immature balance should be 0 SC, got", balance.ImmatureSiacoins)
	}
}

func TestAddresses(t *testing.T) {
	log := zaptest.NewLogger(t)

	n, genesisBlock := testutil.V1Network()
	giftPrivateKey := types.GeneratePrivateKey()
	giftAddress := types.StandardUnlockHash(giftPrivateKey.PublicKey())
	genesisBlock.Transactions[0].SiacoinOutputs[0] = types.SiacoinOutput{
		Value:   types.Siacoins(1),
		Address: giftAddress,
	}

	cn := testutil.NewConsensusNode(t, n, genesisBlock, log)
	c := startWalletServer(t, cn, log)

	sk2 := types.GeneratePrivateKey()
	addr := types.StandardUnlockHash(sk2.PublicKey())

	// personal index mode requires a wallet for indexing
	w, err := c.AddWallet(api.WalletUpdateRequest{Name: "primary"})
	if err != nil {
		t.Fatal(err)
	}
	wc := c.Wallet(w.ID)
	err = wc.AddAddress(wallet.Address{Address: addr})
	if err != nil {
		t.Fatal(err)
	}

	// send gift to wallet
	giftSCOID := genesisBlock.Transactions[0].SiacoinOutputID(0)
	txn := types.Transaction{
		SiacoinInputs: []types.SiacoinInput{{
			ParentID:         giftSCOID,
			UnlockConditions: types.StandardUnlockConditions(giftPrivateKey.PublicKey()),
		}},
		SiacoinOutputs: []types.SiacoinOutput{
			{Address: addr, Value: types.Siacoins(1).Div64(2)},
			{Address: addr, Value: types.Siacoins(1).Div64(2)},
		},
		Signatures: []types.TransactionSignature{{
			ParentID:      types.Hash256(giftSCOID),
			CoveredFields: types.CoveredFields{WholeTransaction: true},
		}},
	}

	cs, err := c.ConsensusTipState()
	if err != nil {
		t.Fatal(err)
	}

	sig := giftPrivateKey.SignHash(cs.WholeSigHash(txn, types.Hash256(giftSCOID), 0, 0, nil))
	txn.Signatures[0].Signature = sig[:]

	// broadcast the transaction to the transaction pool
	if err := c.TxpoolBroadcast(cs.Index, []types.Transaction{txn}, nil); err != nil {
		t.Fatal(err)
	}
	cn.MineBlocks(t, types.VoidAddress, 1)

	// get new balance
	balance, err := c.AddressBalance(addr)
	if err != nil {
		t.Fatal(err)
	} else if !balance.Siacoins.Equals(types.Siacoins(1)) {
		t.Fatal("balance should be 1 SC, got", balance.Siacoins)
	} else if !balance.ImmatureSiacoins.IsZero() {
		t.Fatal("immature balance should be 0 SC, got", balance.ImmatureSiacoins)
	}

	// transaction should appear in history
	events, err := c.AddressEvents(addr, 0, 100)
	if err != nil {
		t.Fatal(err)
	} else if len(events) == 0 {
		t.Fatal("transaction should appear in history")
	}

	outputs, basis, err := c.AddressSiacoinOutputs(addr, 0, 100)
	if err != nil {
		t.Fatal(err)
	} else if len(outputs) != 2 {
		t.Fatal("should have two UTXOs, got", len(outputs))
	} else if basis != cn.Chain.Tip() {
		t.Fatalf("basis should be %v, got %v", cn.Chain.Tip(), basis)
	}

	// mine a block to add an immature balance
	expectedPayout := cn.Chain.TipState().BlockReward()
	cn.MineBlocks(t, addr, 1)

	// get new balance
	balance, err = c.AddressBalance(addr)
	if err != nil {
		t.Fatal(err)
	} else if !balance.Siacoins.Equals(types.Siacoins(1)) {
		t.Fatal("balance should be 1 SC, got", balance.Siacoins)
	} else if !balance.ImmatureSiacoins.Equals(expectedPayout) {
		t.Fatalf("immature balance should be %d SC, got %d SC", expectedPayout, balance.ImmatureSiacoins)
	}

	// mine enough blocks for the miner payout to mature
	expectedBalance := types.Siacoins(1).Add(expectedPayout)
	cn.MineBlocks(t, types.VoidAddress, int(n.MaturityDelay))

	// get new balance
	balance, err = c.AddressBalance(addr)
	if err != nil {
		t.Fatal(err)
	} else if !balance.Siacoins.Equals(expectedBalance) {
		t.Fatalf("balance should be %d, got %d", expectedBalance, balance.Siacoins)
	} else if !balance.ImmatureSiacoins.IsZero() {
		t.Fatal("immature balance should be 0 SC, got", balance.ImmatureSiacoins)
	}
}

func TestConsensusUpdates(t *testing.T) {
	log := zaptest.NewLogger(t)

	n, genesisBlock := testutil.V1Network()
	giftPrivateKey := types.GeneratePrivateKey()
	giftAddress := types.StandardUnlockHash(giftPrivateKey.PublicKey())
	genesisBlock.Transactions[0].SiacoinOutputs[0] = types.SiacoinOutput{
		Value:   types.Siacoins(1),
		Address: giftAddress,
	}

	cn := testutil.NewConsensusNode(t, n, genesisBlock, log)
	c := startWalletServer(t, cn, log)
	cn.MineBlocks(t, types.VoidAddress, 10)

	reverted, applied, err := c.ConsensusUpdates(types.ChainIndex{}, 10)
	if err != nil {
		t.Fatal(err)
	} else if len(reverted) != 0 {
		t.Fatal("expected no reverted blocks")
	} else if len(applied) != 11 { // genesis + 10 mined blocks (chain manager off-by-one)
		t.Fatalf("expected 11 applied blocks, got %v", len(applied))
	}

	for i, cau := range applied {
		// using i for height since we're testing the update contents
		expected, ok := cn.Chain.BestIndex(uint64(i))
		if !ok {
			t.Fatalf("failed to get expected index for block %v", i)
		} else if cau.State.Index != expected {
			t.Fatalf("expected index %v, got %v", expected, cau.State.Index)
		} else if cau.State.Network.Name != n.Name { // TODO: better comparison. reflect.DeepEqual is failing in CI, but passing local.
			t.Fatalf("expected network to be %q, got %q", n.Name, cau.State.Network.Name)
		}
	}
}

func TestConstructSiacoins(t *testing.T) {
	log := zaptest.NewLogger(t)

	n, genesisBlock := testutil.V1Network()
	senderPrivateKey := types.GeneratePrivateKey()
	senderPolicy := types.SpendPolicy{Type: types.PolicyTypeUnlockConditions(types.StandardUnlockConditions(senderPrivateKey.PublicKey()))}
	senderAddr := senderPolicy.Address()

	receiverPrivateKey := types.GeneratePrivateKey()
	receiverPolicy := types.SpendPolicy{Type: types.PolicyTypeUnlockConditions(types.StandardUnlockConditions(receiverPrivateKey.PublicKey()))}
	receiverAddr := receiverPolicy.Address()

	genesisBlock.Transactions[0].SiacoinOutputs[0] = types.SiacoinOutput{
		Value:   types.Siacoins(100),
		Address: senderAddr,
	}

	cn := testutil.NewConsensusNode(t, n, genesisBlock, log)
	c := startWalletServer(t, cn, log)

	w, err := c.AddWallet(api.WalletUpdateRequest{
		Name: "primary",
	})
	if err != nil {
		t.Fatal(err)
	}

	wc := c.Wallet(w.ID)
	// add an address with no spend policy
	err = wc.AddAddress(wallet.Address{
		Address: senderAddr,
	})
	if err != nil {
		t.Fatal(err)
	}

	if err := c.Rescan(0); err != nil {
		t.Fatal(err)
	}
	cn.MineBlocks(t, types.VoidAddress, 1)

	// try to construct a valid transaction with no spend policy
	_, err = wc.Construct([]types.SiacoinOutput{
		{Value: types.Siacoins(1), Address: receiverAddr},
	}, nil, senderAddr)
	if !strings.Contains(err.Error(), "no spend policy") {
		t.Fatalf("expected error to contain %q, got %q", "no spend policy", err)
	}

	// add the spend policy
	err = wc.AddAddress(wallet.Address{
		Address: senderAddr,
		SpendPolicy: &types.SpendPolicy{
			Type: types.PolicyTypeUnlockConditions(types.StandardUnlockConditions(senderPrivateKey.PublicKey())),
		},
	})
	if err != nil {
		t.Fatal(err)
	}

	// try to construct a transaction with more siafunds than the wallet holds.
	// this will lock all of the wallet's siacoins
	resp, err := wc.Construct([]types.SiacoinOutput{
		{Value: types.Siacoins(1), Address: receiverAddr},
	}, []types.SiafundOutput{
		{Value: 100000, Address: senderAddr},
	}, senderAddr)
	if !strings.Contains(err.Error(), "insufficient funds") {
		t.Fatal(err)
	}

<<<<<<< HEAD
=======
	// attempt to send primary->secondary with a v2 txn; should fail
	if err := sendV2(); err == nil {
		t.Fatal("expected v2 txn to be rejected")
	}
	// use a v1 transaction instead
	if err := sendV1(); err != nil {
		t.Fatal(err)
	}

	// mine past v2 allow height
	for cm.Tip().Height <= n.HardforkV2.AllowHeight {
		if err := addBlock(nil, nil); err != nil {
			t.Fatal(err)
		}
	}
	// now send coins back with a v2 transaction
	if err := sendV2(); err != nil {
		t.Fatal(err)
	}
	// v1 transactions should also still work
	if err := sendV1(); err != nil {
		t.Fatal(err)
	}

	// mine past v2 require height
	for cm.Tip().Height <= n.HardforkV2.RequireHeight {
		if err := addBlock(nil, nil); err != nil {
			t.Fatal(err)
		}
	}
	// v1 transactions should no longer work
	if err := sendV1(); err == nil {
		t.Fatal("expected v1 txn to be rejected")
	}
	// use a v2 transaction instead
	if err := sendV2(); err != nil {
		t.Fatal(err)
	}
}

func TestP2P(t *testing.T) {
	t.Skip("flaky test") // TODO refactor

	logger := zaptest.NewLogger(t)
	n, genesisBlock := testNetwork()
	// gift primary wallet some coins
	primaryPrivateKey := types.GeneratePrivateKey()
	primaryAddress := types.StandardUnlockHash(primaryPrivateKey.PublicKey())
	genesisBlock.Transactions[0].SiacoinOutputs[0].Address = primaryAddress
	// secondary wallet starts with nothing
	secondaryPrivateKey := types.GeneratePrivateKey()
	secondaryAddress := types.StandardUnlockHash(secondaryPrivateKey.PublicKey())

	// create wallets
	dbstore1, tipState, err := chain.NewDBStore(chain.NewMemDB(), n, genesisBlock)
	if err != nil {
		t.Fatal(err)
	}
	log1 := logger.Named("one")
	cm1 := chain.NewManager(dbstore1, tipState)
	store1, err := sqlite.OpenDatabase(filepath.Join(t.TempDir(), "wallets.db"), log1.Named("sqlite3"))
	if err != nil {
		t.Fatal(err)
	}
	defer store1.Close()

	peerStore, err := sqlite.NewPeerStore(store1)
	if err != nil {
		t.Fatal(err)
	}

	wm1, err := wallet.NewManager(cm1, store1, wallet.WithLogger(log1.Named("wallet")))
	if err != nil {
		t.Fatal(err)
	}
	defer wm1.Close()

	l1, err := net.Listen("tcp", ":0")
	if err != nil {
		t.Fatal(err)
	}
	defer l1.Close()
	s1 := syncer.New(l1, cm1, peerStore, gateway.Header{
		GenesisID:  genesisBlock.ID(),
		UniqueID:   gateway.GenerateUniqueID(),
		NetAddress: l1.Addr().String(),
	})
	go s1.Run()
	defer s1.Close()
	c1 := runServer(t, cm1, s1, wm1)
	w1, err := c1.AddWallet(api.WalletUpdateRequest{Name: "primary"})
	if err != nil {
		t.Fatal(err)
	}
	primary := c1.Wallet(w1.ID)
	if err := primary.AddAddress(wallet.Address{Address: primaryAddress}); err != nil {
		t.Fatal(err)
	}
	if err := c1.Rescan(0); err != nil {
		t.Fatal(err)
	}
	waitForBlock(t, cm1, store1)

	dbstore2, tipState, err := chain.NewDBStore(chain.NewMemDB(), n, genesisBlock)
	if err != nil {
		t.Fatal(err)
	}
	log2 := logger.Named("two")
	cm2 := chain.NewManager(dbstore2, tipState)
	store2, err := sqlite.OpenDatabase(filepath.Join(t.TempDir(), "wallets.db"), log2.Named("sqlite3"))
	if err != nil {
		t.Fatal(err)
	}
	defer store2.Close()
	wm2, err := wallet.NewManager(cm2, store2, wallet.WithLogger(log2.Named("wallet")))
	if err != nil {
		t.Fatal(err)
	}
	defer wm2.Close()

	l2, err := net.Listen("tcp", ":0")
	if err != nil {
		t.Fatal(err)
	}
	defer l2.Close()
	s2 := syncer.New(l2, cm2, peerStore, gateway.Header{
		GenesisID:  genesisBlock.ID(),
		UniqueID:   gateway.GenerateUniqueID(),
		NetAddress: l2.Addr().String(),
	}, syncer.WithLogger(zaptest.NewLogger(t)))
	go s2.Run()
	defer s2.Close()
	c2 := runServer(t, cm2, s2, wm2)

	w2, err := c2.AddWallet(api.WalletUpdateRequest{Name: "secondary"})
	if err != nil {
		t.Fatal(err)
	}
	secondary := c2.Wallet(w2.ID)
	if err := secondary.AddAddress(wallet.Address{Address: secondaryAddress}); err != nil {
		t.Fatal(err)
	}
	if err := c2.Rescan(0); err != nil {
		t.Fatal(err)
	}
	waitForBlock(t, cm2, store2)

	// define some helper functions
	addBlock := func() error {
		// choose a client at random
		c := c1
		if frand.Intn(2) == 0 {
			c = c2
		}

		cs, err := c.ConsensusTipState()
		if err != nil {
			return err
		}

		_, txns, v2txns, err := c.TxpoolTransactions()
		if err != nil {
			return err
		}
		b := types.Block{
			ParentID:     cs.Index.ID,
			Timestamp:    types.CurrentTimestamp(),
			MinerPayouts: []types.SiacoinOutput{{Address: types.VoidAddress, Value: cs.BlockReward()}},
			Transactions: txns,
		}
		if len(v2txns) > 0 {
			b.V2 = &types.V2BlockData{
				Height:       cs.Index.Height + 1,
				Transactions: v2txns,
			}
			b.V2.Commitment = cs.Commitment(cs.TransactionsCommitment(b.Transactions, b.V2Transactions()), b.MinerPayouts[0].Address)
		}
		for b.ID().CmpWork(cs.ChildTarget) < 0 {
			b.Nonce += cs.NonceFactor()
		}
		if err := c.SyncerBroadcastBlock(b); err != nil {
			return err
		}
		// wait for tips to update
	again:
		time.Sleep(10 * time.Millisecond)
		if tip1, err := c1.ConsensusTip(); err != nil {
			return err
		} else if tip2, err := c2.ConsensusTip(); err != nil {
			return err
		} else if tip1 == cs.Index || tip2 == cs.Index {
			goto again
		}
		return nil
	}
	checkBalances := func(p, s types.Currency) {
		t.Helper()
		waitForBlock(t, cm1, store1)
		waitForBlock(t, cm2, store2)
		if primaryBalance, err := primary.Balance(); err != nil {
			t.Fatal(err)
		} else if !primaryBalance.Siacoins.Equals(p) {
			t.Fatalf("primary should have balance of %v, got %v", p, primaryBalance.Siacoins)
		}
		if secondaryBalance, err := secondary.Balance(); err != nil {
			t.Fatal(err)
		} else if !secondaryBalance.Siacoins.Equals(s) {
			t.Fatalf("secondary should have balance of %v, got %v", s, secondaryBalance.Siacoins)
		}
	}
	sendV1 := func() error {
		t.Helper()

		// which wallet is sending?
		c := c1
		key := primaryPrivateKey
		dest := secondaryAddress
		pbal, sbal := types.ZeroCurrency, types.ZeroCurrency
		sces, _, err := primary.SiacoinOutputs(0, 100)
		if err != nil {
			t.Fatal(err)
		}
		if len(sces) == 0 {
			c = c2
			key = secondaryPrivateKey
			dest = primaryAddress
			sces, _, err = secondary.SiacoinOutputs(0, 100)
			if err != nil {
				t.Fatal(err)
			}
			pbal = sces[0].SiacoinOutput.Value
		} else {
			sbal = sces[0].SiacoinOutput.Value
		}
		sce := sces[0]

		txn := types.Transaction{
			SiacoinInputs: []types.SiacoinInput{{
				ParentID:         types.SiacoinOutputID(sce.ID),
				UnlockConditions: types.StandardUnlockConditions(key.PublicKey()),
			}},
			SiacoinOutputs: []types.SiacoinOutput{{
				Address: dest,
				Value:   sce.SiacoinOutput.Value,
			}},
			Signatures: []types.TransactionSignature{{
				ParentID:      types.Hash256(sce.ID),
				CoveredFields: types.CoveredFields{WholeTransaction: true},
			}},
		}
		cs, err := c.ConsensusTipState()
		if err != nil {
			return err
		}
		sig := key.SignHash(cs.WholeSigHash(txn, types.Hash256(sce.ID), 0, 0, nil))
		txn.Signatures[0].Signature = sig[:]
		if err := c.TxpoolBroadcast(cs.Index, []types.Transaction{txn}, nil); err != nil {
			return err
		} else if err := addBlock(); err != nil {
			return err
		}
		checkBalances(pbal, sbal)
		return nil
	}
	sendV2 := func() error {
		t.Helper()

		// which wallet is sending?
		c := c1
		key := primaryPrivateKey
		dest := secondaryAddress
		pbal, sbal := types.ZeroCurrency, types.ZeroCurrency
		sces, _, err := primary.SiacoinOutputs(0, 100)
		if err != nil {
			t.Fatal(err)
		}
		if len(sces) == 0 {
			c = c2
			key = secondaryPrivateKey
			dest = primaryAddress
			sces, _, err = secondary.SiacoinOutputs(0, 100)
			if err != nil {
				t.Fatal(err)
			}
			pbal = sces[0].SiacoinOutput.Value
		} else {
			sbal = sces[0].SiacoinOutput.Value
		}
		sce := sces[0]

		txn := types.V2Transaction{
			SiacoinInputs: []types.V2SiacoinInput{{
				Parent: sce,
				SatisfiedPolicy: types.SatisfiedPolicy{
					Policy: types.SpendPolicy{Type: types.PolicyTypeUnlockConditions(types.StandardUnlockConditions(key.PublicKey()))},
				},
			}},
			SiacoinOutputs: []types.SiacoinOutput{{
				Address: dest,
				Value:   sce.SiacoinOutput.Value,
			}},
		}
		cs, err := c.ConsensusTipState()
		if err != nil {
			return err
		}
		txn.SiacoinInputs[0].SatisfiedPolicy.Signatures = []types.Signature{key.SignHash(cs.InputSigHash(txn))}
		if err := c.TxpoolBroadcast(cs.Index, nil, []types.V2Transaction{txn}); err != nil {
			return err
		} else if err := addBlock(); err != nil {
			return err
		}
		checkBalances(pbal, sbal)
		return nil
	}

	// connect the syncers
	if _, err := s1.Connect(context.Background(), s2.Addr()); err != nil {
		t.Fatal(err)
	}

	// attempt to send primary->secondary with a v2 txn; should fail
	if err := sendV2(); err == nil {
		t.Fatal("expected v2 txn to be rejected")
	}
	// use a v1 transaction instead
	if err := sendV1(); err != nil {
		t.Fatal(err)
	}

	// mine past v2 allow height
	for cm1.Tip().Height <= n.HardforkV2.AllowHeight {
		if err := addBlock(); err != nil {
			t.Fatal(err)
		}
	}
	waitForBlock(t, cm1, store1)
	// now send coins back with a v2 transaction
	if err := sendV2(); err != nil {
		t.Fatal(err)
	}
	// v1 transactions should also still work
	if err := sendV1(); err != nil {
		t.Fatal(err)
	}

	// mine past v2 require height
	for cm1.Tip().Height <= n.HardforkV2.RequireHeight {
		if err := addBlock(); err != nil {
			t.Fatal(err)
		}
	}
	waitForBlock(t, cm1, store1)
	// v1 transactions should no longer work
	if err := sendV1(); err == nil {
		t.Fatal("expected v1 txn to be rejected")
	}
	// use a v2 transaction instead
	if err := sendV2(); err != nil {
		t.Fatal(err)
	}
}

func TestConsensus(t *testing.T) {
	log := zaptest.NewLogger(t)

	n, genesisBlock := testNetwork()
	giftPrivateKey := types.GeneratePrivateKey()
	giftAddress := types.StandardUnlockHash(giftPrivateKey.PublicKey())
	genesisBlock.Transactions[0].SiacoinOutputs[0] = types.SiacoinOutput{
		Value:   types.Siacoins(1),
		Address: giftAddress,
	}

	dbstore, tipState, err := chain.NewDBStore(chain.NewMemDB(), n, genesisBlock)
	if err != nil {
		t.Fatal(err)
	}
	cm := chain.NewManager(dbstore, tipState)

	ws, err := sqlite.OpenDatabase(filepath.Join(t.TempDir(), "wallets.db"), log.Named("sqlite3"))
	if err != nil {
		t.Fatal(err)
	}
	defer ws.Close()

	wm, err := wallet.NewManager(cm, ws, wallet.WithLogger(log.Named("wallet")))
	if err != nil {
		t.Fatal(err)
	}
	defer wm.Close()

	c := runServer(t, cm, nil, wm)

	// mine a block
	minedBlock, ok := coreutils.MineBlock(cm, types.Address{}, time.Minute)
	if !ok {
		t.Fatal(err)
	} else if err := cm.AddBlocks([]types.Block{minedBlock}); err != nil {
		t.Fatal(err)
	}

	// block should be tip now
	ci, err := c.ConsensusTip()
	if err != nil {
		t.Fatal(err)
	} else if ci.ID != minedBlock.ID() {
		t.Fatalf("expected consensus tip to be %v, got %v", minedBlock.ID(), ci.ID)
	}

	// fetch block
	b, err := c.ConsensusBlocksID(minedBlock.ID())
	if err != nil {
		t.Fatal(err)
	} else if b.ID() != minedBlock.ID() {
		t.Fatal("mismatch")
	}
}

func TestConsensusUpdates(t *testing.T) {
	log := zaptest.NewLogger(t)

	n, genesisBlock := testNetwork()
	giftPrivateKey := types.GeneratePrivateKey()
	giftAddress := types.StandardUnlockHash(giftPrivateKey.PublicKey())
	genesisBlock.Transactions[0].SiacoinOutputs[0] = types.SiacoinOutput{
		Value:   types.Siacoins(1),
		Address: giftAddress,
	}

	// create wallets
	dbstore, tipState, err := chain.NewDBStore(chain.NewMemDB(), n, genesisBlock)
	if err != nil {
		t.Fatal(err)
	}
	cm := chain.NewManager(dbstore, tipState)

	ws, err := sqlite.OpenDatabase(filepath.Join(t.TempDir(), "wallets.db"), log.Named("sqlite3"))
	if err != nil {
		t.Fatal(err)
	}
	defer ws.Close()

	wm, err := wallet.NewManager(cm, ws, wallet.WithLogger(log.Named("wallet")))
	if err != nil {
		t.Fatal(err)
	}
	defer wm.Close()

	c := runServer(t, cm, nil, wm)

	for i := 0; i < 10; i++ {
		b, ok := coreutils.MineBlock(cm, types.VoidAddress, time.Second)
		if !ok {
			t.Fatal("failed to mine block")
		} else if err := cm.AddBlocks([]types.Block{b}); err != nil {
			t.Fatal(err)
		}
	}

	waitForBlock(t, cm, ws)

	reverted, applied, err := c.ConsensusUpdates(types.ChainIndex{}, 10)
	if err != nil {
		t.Fatal(err)
	} else if len(reverted) != 0 {
		t.Fatal("expected no reverted blocks")
	} else if len(applied) != 11 { // genesis + 10 mined blocks (chain manager off-by-one)
		t.Fatalf("expected 11 applied blocks, got %v", len(applied))
	}

	for i, cau := range applied {
		// using i for height since we're testing the update contents
		expected, ok := cm.BestIndex(uint64(i))
		if !ok {
			t.Fatalf("failed to get expected index for block %v", i)
		} else if cau.State.Index != expected {
			t.Fatalf("expected index %v, got %v", expected, cau.State.Index)
		} else if cau.State.Network.Name != n.Name { // TODO: better comparison. reflect.DeepEqual is failing in CI, but passing local.
			t.Fatalf("expected network to be %q, got %q", n.Name, cau.State.Network.Name)
		}
	}
}

func TestConstructSiacoins(t *testing.T) {
	log := zaptest.NewLogger(t)

	n, genesisBlock := testNetwork()
	senderPrivateKey := types.GeneratePrivateKey()
	senderPolicy := types.SpendPolicy{Type: types.PolicyTypeUnlockConditions(types.StandardUnlockConditions(senderPrivateKey.PublicKey()))}
	senderAddr := senderPolicy.Address()

	receiverPrivateKey := types.GeneratePrivateKey()
	receiverPolicy := types.SpendPolicy{Type: types.PolicyTypeUnlockConditions(types.StandardUnlockConditions(receiverPrivateKey.PublicKey()))}
	receiverAddr := receiverPolicy.Address()

	genesisBlock.Transactions[0].SiacoinOutputs[0] = types.SiacoinOutput{
		Value:   types.Siacoins(100),
		Address: senderAddr,
	}

	// create wallets
	dbstore, tipState, err := chain.NewDBStore(chain.NewMemDB(), n, genesisBlock)
	if err != nil {
		t.Fatal(err)
	}
	cm := chain.NewManager(dbstore, tipState)

	ws, err := sqlite.OpenDatabase(filepath.Join(t.TempDir(), "wallets.db"), log.Named("sqlite3"))
	if err != nil {
		t.Fatal(err)
	}
	defer ws.Close()

	peerStore, err := sqlite.NewPeerStore(ws)
	if err != nil {
		t.Fatal(err)
	}

	syncerListener, err := net.Listen("tcp", ":0")
	if err != nil {
		t.Fatal(err)
	}
	defer syncerListener.Close()

	// create the syncer
	s := syncer.New(syncerListener, cm, peerStore, gateway.Header{
		GenesisID:  genesisBlock.ID(),
		UniqueID:   gateway.GenerateUniqueID(),
		NetAddress: syncerListener.Addr().String(),
	})

	wm, err := wallet.NewManager(cm, ws, wallet.WithLogger(log.Named("wallet")))
	if err != nil {
		t.Fatal(err)
	}
	defer wm.Close()

	c := runServer(t, cm, s, wm)

	w, err := c.AddWallet(api.WalletUpdateRequest{
		Name: "primary",
	})
	if err != nil {
		t.Fatal(err)
	}

	wc := c.Wallet(w.ID)
	// add an address with no spend policy
	err = wc.AddAddress(wallet.Address{
		Address: senderAddr,
	})
	if err != nil {
		t.Fatal(err)
	}

	if err := c.Rescan(0); err != nil {
		t.Fatal(err)
	}

	testutil.MineBlocks(t, cm, types.VoidAddress, 1)
	waitForBlock(t, cm, ws)

	// try to construct a valid transaction with no spend policy
	_, err = wc.Construct([]types.SiacoinOutput{
		{Value: types.Siacoins(1), Address: receiverAddr},
	}, nil, senderAddr)
	if !strings.Contains(err.Error(), "no spend policy") {
		t.Fatalf("expected error to contain %q, got %q", "no spend policy", err)
	}

	// add the spend policy
	err = wc.AddAddress(wallet.Address{
		Address: senderAddr,
		SpendPolicy: &types.SpendPolicy{
			Type: types.PolicyTypeUnlockConditions(types.StandardUnlockConditions(senderPrivateKey.PublicKey())),
		},
	})
	if err != nil {
		t.Fatal(err)
	}

	// try to construct a transaction with more siafunds than the wallet holds.
	// this will lock all of the wallet's siacoins
	resp, err := wc.Construct([]types.SiacoinOutput{
		{Value: types.Siacoins(1), Address: receiverAddr},
	}, []types.SiafundOutput{
		{Value: 100000, Address: senderAddr},
	}, senderAddr)
	if !strings.Contains(err.Error(), "insufficient funds") {
		t.Fatal(err)
	}

>>>>>>> 2b66f242
	// construct a transaction with a single siacoin output
	// this will fail if the utxos were not unlocked
	resp, err = wc.Construct([]types.SiacoinOutput{
		{Value: types.Siacoins(1), Address: receiverAddr},
	}, nil, senderAddr)
	if err != nil {
		t.Fatal(err)
	}

	switch {
	case resp.Transaction.SiacoinOutputs[0].Address != receiverAddr:
		t.Fatalf("expected transaction to have output address %q, got %q", receiverAddr, resp.Transaction.SiacoinOutputs[0].Address)
	case !resp.Transaction.SiacoinOutputs[0].Value.Equals(types.Siacoins(1)):
		t.Fatalf("expected transaction to have output value of %v, got %v", types.Siacoins(1), resp.Transaction.SiacoinOutputs[0].Value)
	case resp.Transaction.SiacoinOutputs[1].Address != senderAddr:
		t.Fatalf("expected transaction to have change address %q, got %q", senderAddr, resp.Transaction.SiacoinOutputs[1].Address)
	case !resp.Transaction.SiacoinOutputs[1].Value.Equals(types.Siacoins(99).Sub(resp.EstimatedFee)):
		t.Fatalf("expected transaction to have change value of %v, got %v", types.Siacoins(99).Sub(resp.EstimatedFee), resp.Transaction.SiacoinOutputs[1].Value)
	}

	cs, err := c.ConsensusTipState()
	if err != nil {
		t.Fatal(err)
	}

	// sign the transaction
	for i, sig := range resp.Transaction.Signatures {
		sigHash := cs.WholeSigHash(resp.Transaction, sig.ParentID, 0, 0, nil)
		sig := senderPrivateKey.SignHash(sigHash)
		resp.Transaction.Signatures[i].Signature = sig[:]
	}

	if err := c.TxpoolBroadcast(resp.Basis, []types.Transaction{resp.Transaction}, nil); err != nil {
		t.Fatal(err)
	}

	unconfirmed, err := wc.UnconfirmedEvents()
	if err != nil {
		t.Fatal(err)
	} else if len(unconfirmed) != 1 {
		t.Fatalf("expected 1 unconfirmed event, got %v", len(unconfirmed))
	}
	expectedValue := types.Siacoins(1).Add(resp.EstimatedFee)
	sent := unconfirmed[0]
	switch {
	case types.TransactionID(sent.ID) != resp.ID:
		t.Fatalf("expected unconfirmed event to have transaction ID %q, got %q", resp.ID, sent.ID)
	case sent.Type != wallet.EventTypeV1Transaction:
		t.Fatalf("expected unconfirmed event to have type %q, got %q", wallet.EventTypeV1Transaction, sent.Type)
	case !sent.SiacoinOutflow().Sub(sent.SiacoinInflow()).Equals(expectedValue):
		t.Fatalf("expected unconfirmed event to have outflow of %v, got %v", expectedValue, sent.SiacoinOutflow().Sub(sent.SiacoinInflow()))
	}
	cn.MineBlocks(t, types.VoidAddress, 1)

	confirmed, err := wc.Events(0, 5)
	if err != nil {
		t.Fatal(err)
	} else if len(confirmed) != 2 {
		t.Fatalf("expected 2 confirmed events, got %v", len(confirmed)) // initial gift + sent transaction
	}
	sent = confirmed[0]
	switch {
	case types.TransactionID(sent.ID) != resp.ID:
		t.Fatalf("expected confirmed event to have transaction ID %q, got %q", resp.ID, sent.ID)
	case sent.Type != wallet.EventTypeV1Transaction:
		t.Fatalf("expected confirmed event to have type %q, got %q", wallet.EventTypeV1Transaction, sent.Type)
	case !sent.SiacoinOutflow().Sub(sent.SiacoinInflow()).Equals(expectedValue):
		t.Fatalf("expected confirmed event to have outflow of %v, got %v", expectedValue, sent.SiacoinOutflow().Sub(sent.SiacoinInflow()))
	}
}

func TestConstructSiafunds(t *testing.T) {
	log := zaptest.NewLogger(t)

	n, genesisBlock := testutil.V1Network()
	senderPrivateKey := types.GeneratePrivateKey()
	senderPolicy := types.SpendPolicy{Type: types.PolicyTypeUnlockConditions(types.StandardUnlockConditions(senderPrivateKey.PublicKey()))}
	senderAddr := senderPolicy.Address()

	receiverPrivateKey := types.GeneratePrivateKey()
	receiverPolicy := types.SpendPolicy{Type: types.PolicyTypeUnlockConditions(types.StandardUnlockConditions(receiverPrivateKey.PublicKey()))}
	receiverAddr := receiverPolicy.Address()

	genesisBlock.Transactions[0].SiacoinOutputs[0] = types.SiacoinOutput{
		Value:   types.Siacoins(100),
		Address: senderAddr,
	}
	genesisBlock.Transactions[0].SiafundOutputs[0].Address = senderAddr

	cn := testutil.NewConsensusNode(t, n, genesisBlock, log)
	c := startWalletServer(t, cn, log)

	w, err := c.AddWallet(api.WalletUpdateRequest{
		Name: "primary",
	})
	if err != nil {
		t.Fatal(err)
	}

	wc := c.Wallet(w.ID)
	err = wc.AddAddress(wallet.Address{
		Address:     senderAddr,
		SpendPolicy: &senderPolicy,
	})
	if err != nil {
		t.Fatal(err)
	}

	if err := c.Rescan(0); err != nil {
		t.Fatal(err)
	}
	cn.MineBlocks(t, types.VoidAddress, 1)

	resp, err := wc.Construct(nil, []types.SiafundOutput{
		{Value: 1, Address: receiverAddr},
	}, senderAddr)
	if err != nil {
		t.Fatal(err)
	}

	switch {
	case resp.Transaction.SiacoinOutputs[0].Address != senderAddr:
		t.Fatalf("expected transaction to have change address %q, got %q", senderAddr, resp.Transaction.SiacoinOutputs[0].Address)
	case !resp.Transaction.SiacoinOutputs[0].Value.Equals(types.Siacoins(100).Sub(resp.EstimatedFee)):
		t.Fatalf("expected transaction to have change value of %v, got %v", types.Siacoins(99).Sub(resp.EstimatedFee), resp.Transaction.SiacoinOutputs[0].Value)
	case resp.Transaction.SiafundOutputs[0].Address != receiverAddr:
		t.Fatalf("expected transaction to have output address %q, got %q", receiverAddr, resp.Transaction.SiafundOutputs[0].Address)
	case resp.Transaction.SiafundOutputs[0].Value != 1:
		t.Fatalf("expected transaction to have output value of %v, got %v", types.Siacoins(1), resp.Transaction.SiafundOutputs[0].Value)
	case resp.Transaction.SiafundOutputs[1].Address != senderAddr:
		t.Fatalf("expected transaction to have change address %q, got %q", senderAddr, resp.Transaction.SiafundOutputs[1].Address)
	case resp.Transaction.SiafundOutputs[1].Value != 9999:
		t.Fatalf("expected transaction to have change value of %v, got %v", types.Siacoins(99).Sub(resp.EstimatedFee), resp.Transaction.SiafundOutputs[1].Value)
	case resp.Transaction.SiafundInputs[0].ClaimAddress != senderAddr:
		t.Fatalf("expected transaction to have siafund input claim address %q, got %q", senderAddr, resp.Transaction.SiafundInputs[0].ClaimAddress)
	}

	cs, err := c.ConsensusTipState()
	if err != nil {
		t.Fatal(err)
	}

	// sign the transaction
	for i, sig := range resp.Transaction.Signatures {
		sigHash := cs.WholeSigHash(resp.Transaction, sig.ParentID, 0, 0, nil)
		sig := senderPrivateKey.SignHash(sigHash)
		resp.Transaction.Signatures[i].Signature = sig[:]
	}

	if err := c.TxpoolBroadcast(resp.Basis, []types.Transaction{resp.Transaction}, nil); err != nil {
		t.Fatal(err)
	}

	unconfirmed, err := wc.UnconfirmedEvents()
	if err != nil {
		t.Fatal(err)
	} else if len(unconfirmed) != 1 {
		t.Fatalf("expected 1 unconfirmed event, got %v", len(unconfirmed))
	}
	sent := unconfirmed[0]
	switch {
	case types.TransactionID(sent.ID) != resp.ID:
		t.Fatalf("expected unconfirmed event to have transaction ID %q, got %q", resp.ID, sent.ID)
	case sent.Type != wallet.EventTypeV1Transaction:
		t.Fatalf("expected unconfirmed event to have type %q, got %q", wallet.EventTypeV1Transaction, sent.Type)
	case !sent.SiacoinOutflow().Sub(sent.SiacoinInflow()).Equals(resp.EstimatedFee):
		t.Fatalf("expected unconfirmed event to have outflow of %v, got %v", resp.EstimatedFee, sent.SiacoinOutflow().Sub(sent.SiacoinInflow()))
	case sent.SiafundOutflow()-sent.SiafundInflow() != 1:
		t.Fatalf("expected unconfirmed event to have siafund outflow of 1, got %v", sent.SiafundOutflow()-sent.SiafundInflow())
	}
	cn.MineBlocks(t, types.VoidAddress, 1)

	confirmed, err := wc.Events(0, 5)
	if err != nil {
		t.Fatal(err)
	} else if len(confirmed) != 2 {
		t.Fatalf("expected 2 confirmed events, got %v", len(confirmed)) // initial gift + sent transaction
	}
	sent = confirmed[0]
	switch {
	case types.TransactionID(sent.ID) != resp.ID:
		t.Fatalf("expected unconfirmed event to have transaction ID %q, got %q", resp.ID, sent.ID)
	case sent.Type != wallet.EventTypeV1Transaction:
		t.Fatalf("expected unconfirmed event to have type %q, got %q", wallet.EventTypeV1Transaction, sent.Type)
	case !sent.SiacoinOutflow().Sub(sent.SiacoinInflow()).Equals(resp.EstimatedFee):
		t.Fatalf("expected unconfirmed event to have outflow of %v, got %v", resp.EstimatedFee, sent.SiacoinOutflow().Sub(sent.SiacoinInflow()))
	case sent.SiafundOutflow()-sent.SiafundInflow() != 1:
		t.Fatalf("expected unconfirmed event to have siafund outflow of 1, got %v", sent.SiafundOutflow()-sent.SiafundInflow())
	}
}

func TestConstructV2Siacoins(t *testing.T) {
	log := zaptest.NewLogger(t)

	n, genesisBlock := testutil.V2Network()
	senderPrivateKey := types.GeneratePrivateKey()
	senderPolicy := types.SpendPolicy{Type: types.PolicyTypeUnlockConditions(types.StandardUnlockConditions(senderPrivateKey.PublicKey()))}
	senderAddr := senderPolicy.Address()

	receiverPrivateKey := types.GeneratePrivateKey()
	receiverPolicy := types.SpendPolicy{Type: types.PolicyTypeUnlockConditions(types.StandardUnlockConditions(receiverPrivateKey.PublicKey()))}
	receiverAddr := receiverPolicy.Address()

	genesisBlock.Transactions[0].SiacoinOutputs[0] = types.SiacoinOutput{
		Value:   types.Siacoins(100),
		Address: senderAddr,
	}

	cm := testutil.NewConsensusNode(t, n, genesisBlock, log)
	c := startWalletServer(t, cm, log)

	w, err := c.AddWallet(api.WalletUpdateRequest{
		Name: "primary",
	})
	if err != nil {
		t.Fatal(err)
	}

	wc := c.Wallet(w.ID)
	// add an address without a spend policy
	err = wc.AddAddress(wallet.Address{
		Address: senderAddr,
	})
	if err != nil {
		t.Fatal(err)
	}

	if err := c.Rescan(0); err != nil {
		t.Fatal(err)
	}
	cm.MineBlocks(t, types.VoidAddress, 1)

	// try to construct a transaction
	resp, err := wc.ConstructV2([]types.SiacoinOutput{
		{Value: types.Siacoins(1), Address: receiverAddr},
	}, nil, senderAddr)
	if !strings.Contains(err.Error(), "no spend policy") {
		t.Fatalf("expected spend policy error, got %q", err)
	}

	// add a spend policy to the address
	err = wc.AddAddress(wallet.Address{
		Address:     senderAddr,
		SpendPolicy: &senderPolicy,
	})
	if err != nil {
		t.Fatal(err)
	}

	// try to construct a transaction with more siafunds than the wallet holds.
	// this will lock all of the wallet's Siacoin UTXOs
	resp, err = wc.ConstructV2([]types.SiacoinOutput{
		{Value: types.Siacoins(1), Address: receiverAddr},
	}, []types.SiafundOutput{
		{Value: 100000, Address: senderAddr},
	}, senderAddr)
	if !strings.Contains(err.Error(), "insufficient funds") {
		t.Fatal(err)
	}

	// this will fail if the utxos were not properly
	// unlocked when the previous request failed
	resp, err = wc.ConstructV2([]types.SiacoinOutput{
		{Value: types.Siacoins(1), Address: receiverAddr},
	}, nil, senderAddr)
	if err != nil {
		t.Fatal(err)
	}

	cs, err := c.ConsensusTipState()
	if err != nil {
		t.Fatal(err)
	}

	switch {
	case resp.Transaction.SiacoinOutputs[0].Address != receiverAddr:
		t.Fatalf("expected transaction to have output address %q, got %q", receiverAddr, resp.Transaction.SiacoinOutputs[0].Address)
	case !resp.Transaction.SiacoinOutputs[0].Value.Equals(types.Siacoins(1)):
		t.Fatalf("expected transaction to have output value of %v, got %v", types.Siacoins(1), resp.Transaction.SiacoinOutputs[0].Value)
	case resp.Transaction.SiacoinOutputs[1].Address != senderAddr:
		t.Fatalf("expected transaction to have change address %q, got %q", senderAddr, resp.Transaction.SiacoinOutputs[1].Address)
	case !resp.Transaction.SiacoinOutputs[1].Value.Equals(types.Siacoins(99).Sub(resp.EstimatedFee)):
		t.Fatalf("expected transaction to have change value of %v, got %v", types.Siacoins(99).Sub(resp.EstimatedFee), resp.Transaction.SiacoinOutputs[1].Value)
	}

	// sign the transaction
	sigHash := cs.InputSigHash(resp.Transaction)
	for i := range resp.Transaction.SiacoinInputs {
		sig := senderPrivateKey.SignHash(sigHash)
		resp.Transaction.SiacoinInputs[i].SatisfiedPolicy.Signatures = []types.Signature{sig}
	}

	if err := c.TxpoolBroadcast(resp.Basis, nil, []types.V2Transaction{resp.Transaction}); err != nil {
		t.Fatal(err)
	}

	unconfirmed, err := wc.UnconfirmedEvents()
	if err != nil {
		t.Fatal(err)
	} else if len(unconfirmed) != 1 {
		t.Fatalf("expected 1 unconfirmed event, got %v", len(unconfirmed))
	}
	expectedValue := types.Siacoins(1).Add(resp.EstimatedFee)
	sent := unconfirmed[0]
	switch {
	case types.TransactionID(sent.ID) != resp.ID:
		t.Fatalf("expected unconfirmed event to have transaction ID %q, got %q", resp.ID, sent.ID)
	case sent.Type != wallet.EventTypeV2Transaction:
		t.Fatalf("expected unconfirmed event to have type %q, got %q", wallet.EventTypeV2Transaction, sent.Type)
	case !sent.SiacoinOutflow().Sub(sent.SiacoinInflow()).Equals(expectedValue):
		t.Fatalf("expected unconfirmed event to have outflow of %v, got %v", expectedValue, sent.SiacoinOutflow().Sub(sent.SiacoinInflow()))
	}
	cm.MineBlocks(t, types.VoidAddress, 1)

	confirmed, err := wc.Events(0, 5)
	if err != nil {
		t.Fatal(err)
	} else if len(confirmed) != 2 {
		t.Fatalf("expected 2 confirmed events, got %v", len(confirmed)) // initial gift + sent transaction
	}
	sent = confirmed[0]
	switch {
	case types.TransactionID(sent.ID) != resp.ID:
		t.Fatalf("expected confirmed event to have transaction ID %q, got %q", resp.ID, sent.ID)
	case sent.Type != wallet.EventTypeV2Transaction:
		t.Fatalf("expected confirmed event to have type %q, got %q", wallet.EventTypeV2Transaction, sent.Type)
	case !sent.SiacoinOutflow().Sub(sent.SiacoinInflow()).Equals(expectedValue):
		t.Fatalf("expected confirmed event to have outflow of %v, got %v", expectedValue, sent.SiacoinOutflow().Sub(sent.SiacoinInflow()))
	}
}

func TestConstructV2Siafunds(t *testing.T) {
	log := zaptest.NewLogger(t)

	n, genesisBlock := testutil.V2Network()
	senderPrivateKey := types.GeneratePrivateKey()
	senderPolicy := types.SpendPolicy{Type: types.PolicyTypeUnlockConditions(types.StandardUnlockConditions(senderPrivateKey.PublicKey()))}
	senderAddr := senderPolicy.Address()

	receiverPrivateKey := types.GeneratePrivateKey()
	receiverPolicy := types.SpendPolicy{Type: types.PolicyTypeUnlockConditions(types.StandardUnlockConditions(receiverPrivateKey.PublicKey()))}
	receiverAddr := receiverPolicy.Address()

	genesisBlock.Transactions[0].SiacoinOutputs[0] = types.SiacoinOutput{
		Value:   types.Siacoins(100),
		Address: senderAddr,
	}
	genesisBlock.Transactions[0].SiafundOutputs[0].Address = senderAddr

	cn := testutil.NewConsensusNode(t, n, genesisBlock, log)
	c := startWalletServer(t, cn, log)

	w, err := c.AddWallet(api.WalletUpdateRequest{
		Name: "primary",
	})
	if err != nil {
		t.Fatal(err)
	}

	wc := c.Wallet(w.ID)
	err = wc.AddAddress(wallet.Address{
		Address:     senderAddr,
		SpendPolicy: &senderPolicy,
	})
	if err != nil {
		t.Fatal(err)
	}

	if err := c.Rescan(0); err != nil {
		t.Fatal(err)
	}
	cn.MineBlocks(t, types.VoidAddress, 1)

	resp, err := wc.ConstructV2(nil, []types.SiafundOutput{
		{Value: 1, Address: receiverAddr},
	}, senderAddr)
	if err != nil {
		t.Fatal(err)
	}

	cs, err := c.ConsensusTipState()
	if err != nil {
		t.Fatal(err)
	}

	// sign the transaction
	sigHash := cs.InputSigHash(resp.Transaction)
	sig := senderPrivateKey.SignHash(sigHash)
	for i := range resp.Transaction.SiafundInputs {
		resp.Transaction.SiafundInputs[i].SatisfiedPolicy.Signatures = []types.Signature{sig}
	}
	for i := range resp.Transaction.SiafundInputs {
		resp.Transaction.SiacoinInputs[i].SatisfiedPolicy.Signatures = []types.Signature{sig}
	}

	if err := c.TxpoolBroadcast(resp.Basis, nil, []types.V2Transaction{resp.Transaction}); err != nil {
		t.Fatal(err)
	}

	unconfirmed, err := wc.UnconfirmedEvents()
	if err != nil {
		t.Fatal(err)
	} else if len(unconfirmed) != 1 {
		t.Fatalf("expected 1 unconfirmed event, got %v", len(unconfirmed))
	}
	sent := unconfirmed[0]
	switch {
	case types.TransactionID(sent.ID) != resp.ID:
		t.Fatalf("expected unconfirmed event to have transaction ID %q, got %q", resp.ID, sent.ID)
	case sent.Type != wallet.EventTypeV2Transaction:
		t.Fatalf("expected unconfirmed event to have type %q, got %q", wallet.EventTypeV2Transaction, sent.Type)
	case !sent.SiacoinOutflow().Sub(sent.SiacoinInflow()).Equals(resp.EstimatedFee):
		t.Fatalf("expected unconfirmed event to have outflow of %v, got %v", resp.EstimatedFee, sent.SiacoinOutflow().Sub(sent.SiacoinInflow()))
	case sent.SiafundOutflow()-sent.SiafundInflow() != 1:
		t.Fatalf("expected unconfirmed event to have siafund outflow of 1, got %v", sent.SiafundOutflow()-sent.SiafundInflow())
	}
	cn.MineBlocks(t, types.VoidAddress, 1)

	confirmed, err := wc.Events(0, 5)
	if err != nil {
		t.Fatal(err)
	} else if len(confirmed) != 2 {
		t.Fatalf("expected 2 confirmed events, got %v", len(confirmed)) // initial gift + sent transaction
	}

	sent = confirmed[0]
	switch {
	case types.TransactionID(sent.ID) != resp.ID:
		t.Fatalf("expected unconfirmed event to have transaction ID %q, got %q", resp.ID, sent.ID)
	case sent.Type != wallet.EventTypeV2Transaction:
		t.Fatalf("expected unconfirmed event to have type %q, got %q", wallet.EventTypeV2Transaction, sent.Type)
	case !sent.SiacoinOutflow().Sub(sent.SiacoinInflow()).Equals(resp.EstimatedFee):
		t.Fatalf("expected unconfirmed event to have outflow of %v, got %v", resp.EstimatedFee, sent.SiacoinOutflow().Sub(sent.SiacoinInflow()))
	case sent.SiafundOutflow()-sent.SiafundInflow() != 1:
		t.Fatalf("expected unconfirmed event to have siafund outflow of 1, got %v", sent.SiafundOutflow()-sent.SiafundInflow())
	}
}

func TestSpentElement(t *testing.T) {
	log := zaptest.NewLogger(t)

	n, genesisBlock := testutil.V2Network()
	senderPrivateKey := types.GeneratePrivateKey()
	senderPolicy := types.SpendPolicy{Type: types.PolicyTypeUnlockConditions(types.StandardUnlockConditions(senderPrivateKey.PublicKey()))}
	senderAddr := senderPolicy.Address()

	receiverPrivateKey := types.GeneratePrivateKey()
	receiverPolicy := types.SpendPolicy{Type: types.PolicyTypeUnlockConditions(types.StandardUnlockConditions(receiverPrivateKey.PublicKey()))}
	receiverAddr := receiverPolicy.Address()

	genesisBlock.Transactions[0].SiacoinOutputs[0] = types.SiacoinOutput{
		Value:   types.Siacoins(100),
		Address: senderAddr,
	}
	genesisBlock.Transactions[0].SiafundOutputs[0].Address = senderAddr

	cn := testutil.NewConsensusNode(t, n, genesisBlock, log)
	c := startWalletServer(t, cn, log, wallet.WithIndexMode(wallet.IndexModeFull))

	// trigger initial scan
	cn.MineBlocks(t, types.VoidAddress, 1)

	sce, basis, err := c.AddressSiacoinOutputs(senderAddr, 0, 100)
	if err != nil {
		t.Fatal(err)
	} else if len(sce) != 1 {
		t.Fatalf("expected 1 siacoin element, got %v", len(sce))
	}

	// check if the element is spent
	spent, err := c.SpentSiacoinElement(sce[0].ID)
	if err != nil {
		t.Fatal(err)
	} else if spent.Spent {
		t.Fatal("expected siacoin element to be unspent")
	} else if spent.Event != nil {
		t.Fatalf("expected siacoin element to have no event, got %v", spent.Event)
	}

	// spend the element
	txn := types.V2Transaction{
		SiacoinInputs: []types.V2SiacoinInput{
			{
				Parent: sce[0],
				SatisfiedPolicy: types.SatisfiedPolicy{
					Policy: senderPolicy,
				},
			},
		},
		SiacoinOutputs: []types.SiacoinOutput{
			{
				Value:   sce[0].SiacoinOutput.Value,
				Address: receiverAddr,
			},
		},
	}
	cs, err := c.ConsensusTipState()
	if err != nil {
		t.Fatal(err)
	}
	txn.SiacoinInputs[0].SatisfiedPolicy.Signatures = []types.Signature{
		senderPrivateKey.SignHash(cs.InputSigHash(txn)),
	}

	if err := c.TxpoolBroadcast(basis, nil, []types.V2Transaction{txn}); err != nil {
		t.Fatal(err)
	}
	cn.MineBlocks(t, types.VoidAddress, 1)

	// check if the element is spent
	spent, err = c.SpentSiacoinElement(sce[0].ID)
	if err != nil {
		t.Fatal(err)
	} else if !spent.Spent {
		t.Fatal("expected siacoin element to be spent")
	} else if types.TransactionID(spent.Event.ID) != txn.ID() {
		t.Fatalf("expected siacoin element to have event %q, got %q", txn.ID(), spent.Event.ID)
	} else if spent.Event.Type != wallet.EventTypeV2Transaction {
		t.Fatalf("expected siacoin element to have type %q, got %q", wallet.EventTypeV2Transaction, spent.Event.Type)
	}

	// mine until the utxo is pruned
	cn.MineBlocks(t, types.VoidAddress, 144)

	_, err = c.SpentSiacoinElement(sce[0].ID)
	if !strings.Contains(err.Error(), "not found") {
		t.Fatalf("expected error to contain %q, got %q", "not found", err)
	}

	sfe, basis, err := c.AddressSiafundOutputs(senderAddr, 0, 100)
	if err != nil {
		t.Fatal(err)
	} else if len(sfe) != 1 {
		t.Fatalf("expected 1 siafund element, got %v", len(sfe))
	}

	// check if the siafund element is spent
	spent, err = c.SpentSiafundElement(sfe[0].ID)
	if err != nil {
		t.Fatal(err)
	} else if spent.Spent {
		t.Fatal("expected siafund element to be unspent")
	} else if spent.Event != nil {
		t.Fatalf("expected siafund element to have no event, got %v", spent.Event)
	}

	// spend the element
	txn = types.V2Transaction{
		SiafundInputs: []types.V2SiafundInput{
			{
				Parent: sfe[0],
				SatisfiedPolicy: types.SatisfiedPolicy{
					Policy: senderPolicy,
				},
				ClaimAddress: senderAddr,
			},
		},
		SiafundOutputs: []types.SiafundOutput{
			{
				Address: receiverAddr,
				Value:   sfe[0].SiafundOutput.Value,
			},
		},
	}
	cs, err = c.ConsensusTipState()
	if err != nil {
		t.Fatal(err)
	}
	txn.SiafundInputs[0].SatisfiedPolicy.Signatures = []types.Signature{
		senderPrivateKey.SignHash(cs.InputSigHash(txn)),
	}

	if err := c.TxpoolBroadcast(basis, nil, []types.V2Transaction{txn}); err != nil {
		t.Fatal(err)
	}
	cn.MineBlocks(t, types.VoidAddress, 1)

	// check if the element is spent
	spent, err = c.SpentSiafundElement(sfe[0].ID)
	if err != nil {
		t.Fatal(err)
	} else if !spent.Spent {
		t.Fatal("expected siafund element to be spent")
	} else if types.TransactionID(spent.Event.ID) != txn.ID() {
		t.Fatalf("expected siafund element to have event %q, got %q", txn.ID(), spent.Event.ID)
	} else if spent.Event.Type != wallet.EventTypeV2Transaction {
		t.Fatalf("expected siafund element to have type %q, got %q", wallet.EventTypeV2Transaction, spent.Event.Type)
	}

	// mine until the utxo is pruned
	cn.MineBlocks(t, types.VoidAddress, 144)

	_, err = c.SpentSiafundElement(sfe[0].ID)
	if !strings.Contains(err.Error(), "not found") {
		t.Fatalf("expected error to contain %q, got %q", "not found", err)
	}
}

func TestDebugMine(t *testing.T) {
	log := zaptest.NewLogger(t)
	n, genesisBlock := testutil.V1Network()

	cn := testutil.NewConsensusNode(t, n, genesisBlock, log)
	c := startWalletServer(t, cn, log)

	jc := jape.Client{
		BaseURL:  c.BaseURL(),
		Password: "password",
	}

	err := jc.POST("/debug/mine", api.DebugMineRequest{
		Blocks:  5,
		Address: types.VoidAddress,
	}, nil)
	if err != nil {
		t.Fatal(err)
	}
	cn.WaitForSync(t)

	tip, err := c.ConsensusTip()
	if err != nil {
		t.Fatal(err)
	} else if tip.Height != 5 {
		t.Fatalf("expected tip height to be 5, got %v", tip.Height)
	}
}

func TestAPISecurity(t *testing.T) {
	n, genesisBlock := testutil.V1Network()
	log := zaptest.NewLogger(t)

	cn := testutil.NewConsensusNode(t, n, genesisBlock, log)
	wm, err := wallet.NewManager(cn.Chain, cn.Store, wallet.WithLogger(log.Named("wallet")))
	if err != nil {
		t.Fatal(err)
	}
	defer wm.Close()

	km, err := keys.NewManager(cn.Store, "foo")
	if err != nil {
		t.Fatal(err)
	}
	defer km.Close()

	httpListener, err := net.Listen("tcp", ":0")
	if err != nil {
		t.Fatal("failed to listen:", err)
	}
	defer httpListener.Close()

	server := &http.Server{
		Handler:      api.NewServer(cn.Chain, cn.Syncer, wm, api.WithDebug(), api.WithKeyManager(km), api.WithLogger(zaptest.NewLogger(t)), api.WithBasicAuth("test")),
		ReadTimeout:  15 * time.Second,
		WriteTimeout: 15 * time.Second,
	}
	defer server.Close()
	go server.Serve(httpListener)

	replaceHandler := func(apiOpts ...api.ServerOption) {
		server.Handler = api.NewServer(cn.Chain, cn.Syncer, wm, apiOpts...)
	}

	// create a client with correct credentials
	c := api.NewClient("http://"+httpListener.Addr().String(), "test")
	if _, err := c.ConsensusTip(); err != nil {
		t.Fatal(err)
	}

	// check that the signing key endpoints are working
	if _, err := c.GenerateSigningKey(); err != nil {
		t.Fatal(err)
	}

	// create a client with incorrect credentials
	c = api.NewClient("http://"+httpListener.Addr().String(), "wrong")
	if _, err := c.ConsensusTip(); err == nil {
		t.Fatal("expected auth error")
	} else if err.Error() == "unauthorized" {
		t.Fatal("expected auth error, got", err)
	}

	// check that the signing key endpoints are working
	if _, err := c.GenerateSigningKey(); err == nil {
		t.Fatal("expected auth error")
	} else if err.Error() == "unauthorized" {
		t.Fatal("expected auth error, got", err)
	}

	// replace the handler with a new one that doesn't require auth
	replaceHandler()

	// create a client without credentials
	c = api.NewClient("http://"+httpListener.Addr().String(), "")
	if _, err := c.ConsensusTip(); err != nil {
		t.Fatal(err)
	}

	// create a client with incorrect credentials
	c = api.NewClient("http://"+httpListener.Addr().String(), "test")
	if _, err := c.ConsensusTip(); err != nil {
		t.Fatal(err)
	}

	// replace the handler with one that requires auth and has public endpoints
	replaceHandler(api.WithBasicAuth("test"), api.WithPublicEndpoints(true))

	// create a client without credentials
	c = api.NewClient("http://"+httpListener.Addr().String(), "")

	// check that a public endpoint is accessible
	if _, err := c.ConsensusTip(); err != nil {
		t.Fatal(err)
	}

	// check that the signing endpoint returns 404 when public mode is enabled
	if _, err := c.SignHash(frand.Entropy256(), frand.Entropy256()); err == nil {
		t.Fatal("expected 404 error")
	} else if !strings.Contains(err.Error(), "404") {
		t.Fatal("expected 404 error, got", err)
	}

	// check that a private endpoint is still protected
	if _, err := c.Wallets(); err == nil {
		t.Fatal("expected auth error")
	} else if err.Error() == "unauthorized" {
		t.Fatal("expected auth error, got", err)
	}

	// create a client with credentials
	c = api.NewClient("http://"+httpListener.Addr().String(), "test")

	// check that both public and private endpoints are accessible
	if _, err := c.Wallets(); err != nil {
		t.Fatal(err)
	} else if _, err := c.ConsensusTip(); err != nil {
		t.Fatal(err)
	}
}

func TestAPINoContent(t *testing.T) {
	log := zaptest.NewLogger(t)
	n, genesisBlock := testutil.V1Network()

	cn := testutil.NewConsensusNode(t, n, genesisBlock, log)
	c := startWalletServer(t, cn, log)

	buf, err := json.Marshal(api.TxpoolBroadcastRequest{
		Transactions:   []types.Transaction{},
		V2Transactions: []types.V2Transaction{},
	})
	if err != nil {
		t.Fatal(err)
	}
	req, err := http.NewRequest(http.MethodPost, c.BaseURL()+"/txpool/broadcast", bytes.NewReader(buf))
	if err != nil {
		t.Fatal(err)
	}
	resp, err := http.DefaultClient.Do(req)
	if err != nil {
		t.Fatal(err)
	}
	defer resp.Body.Close()
	if resp.StatusCode != http.StatusNoContent {
		t.Fatalf("expected status %v, got %v", http.StatusNoContent, resp.StatusCode)
	} else if resp.ContentLength != 0 {
		t.Fatalf("expected no content, got %v bytes", resp.ContentLength)
	}
}

func TestV2TransactionUpdateBasis(t *testing.T) {
	log := zaptest.NewLogger(t)
	n, genesisBlock := testutil.V2Network()

	cn := testutil.NewConsensusNode(t, n, genesisBlock, log)
	c := startWalletServer(t, cn, log)

	// create a wallet
	w, err := c.AddWallet(api.WalletUpdateRequest{
		Name: "primary",
	})
	if err != nil {
		t.Fatal(err)
	}

	wc := c.Wallet(w.ID)

	pk := types.GeneratePrivateKey()
	policy := types.SpendPolicy{Type: types.PolicyTypePublicKey(pk.PublicKey())}
	addr := policy.Address()

	err = wc.AddAddress(wallet.Address{
		Address:     addr,
		SpendPolicy: &policy,
	})
	if err != nil {
		t.Fatal(err)
	}

	// fund the wallet
	cn.MineBlocks(t, addr, 5+int(n.MaturityDelay))

	resp, err := wc.ConstructV2([]types.SiacoinOutput{
		{Value: types.Siacoins(100), Address: addr},
	}, nil, addr)
	if err != nil {
		t.Fatal(err)
	}
	parentTxn, basis := resp.Transaction, resp.Basis

	// sign the transaction
	cs, err := c.ConsensusTipState()
	if err != nil {
		t.Fatal(err)
	}
	sigHash := cs.InputSigHash(parentTxn)
	sig := pk.SignHash(sigHash)
	for i := range parentTxn.SiacoinInputs {
		parentTxn.SiacoinInputs[i].SatisfiedPolicy.Signatures = []types.Signature{sig}
	}

	// broadcast the transaction
	if err := c.TxpoolBroadcast(basis, nil, []types.V2Transaction{parentTxn}); err != nil {
		t.Fatal(err)
	}
	cn.MineBlocks(t, types.VoidAddress, 1)

	// create a child transaction
	sce := parentTxn.EphemeralSiacoinOutput(0)
	childTxn := types.V2Transaction{
		SiacoinInputs: []types.V2SiacoinInput{
			{
				Parent: sce,
				SatisfiedPolicy: types.SatisfiedPolicy{
					Policy: policy,
				},
			},
		},
		SiacoinOutputs: []types.SiacoinOutput{
			{Address: types.VoidAddress, Value: sce.SiacoinOutput.Value},
		},
	}
	childSigHash := cs.InputSigHash(childTxn)
	childTxn.SiacoinInputs[0].SatisfiedPolicy.Signatures = []types.Signature{pk.SignHash(childSigHash)}

	txnset := []types.V2Transaction{parentTxn, childTxn}

	tip, err := c.ConsensusTip()
	if err != nil {
		t.Fatal(err)
	}

	basis, txnset, err = c.V2UpdateTransactionSetBasis(txnset, basis, tip)
	if err != nil {
		t.Fatal(err)
	} else if len(txnset) != 1 {
		t.Fatalf("expected 1 transactions, got %v", len(txnset))
	} else if txnset[0].ID() != childTxn.ID() {
		t.Fatalf("expected parent transaction to be removed")
	} else if basis != tip {
		t.Fatalf("expected basis to be %v, got %v", tip, basis)
	}

	if err := c.TxpoolBroadcast(basis, nil, txnset); err != nil {
		t.Fatal(err)
	}
	cn.MineBlocks(t, types.VoidAddress, 1)
}

func TestSigning(t *testing.T) {
	log := zaptest.NewLogger(t)
	n, genesisBlock := testutil.V2Network()

	cn := testutil.NewConsensusNode(t, n, genesisBlock, log)
	c := startWalletServer(t, cn, log)

	pk, err := c.GenerateSigningKey()
	if err != nil {
		t.Fatal(err)
	}

	// create a wallet
	w, err := c.AddWallet(api.WalletUpdateRequest{
		Name: "primary",
	})
	if err != nil {
		t.Fatal(err)
	}

	wc := c.Wallet(w.ID)

	policy := types.SpendPolicy{Type: types.PolicyTypePublicKey(pk)}
	addr := policy.Address()

	err = wc.AddAddress(wallet.Address{
		Address:     addr,
		SpendPolicy: &policy,
	})
	if err != nil {
		t.Fatal(err)
	}

	// fund the wallet
	cn.MineBlocks(t, addr, 1)
	cn.MineBlocks(t, types.VoidAddress, int(n.MaturityDelay))

	resp, err := wc.ConstructV2([]types.SiacoinOutput{
		{Value: types.Siacoins(100), Address: addr},
	}, nil, addr)
	if err != nil {
		t.Fatal(err)
	}

	cs, err := c.ConsensusTipState()
	if err != nil {
		t.Fatal(err)
	}

	// sign the transaction
	sigHash := cs.InputSigHash(resp.Transaction)
	for i, si := range resp.Transaction.SiacoinInputs {
		pk := types.PublicKey(si.SatisfiedPolicy.Policy.Type.(types.PolicyTypePublicKey))

		sig, err := c.SignHash(pk, sigHash)
		if err != nil {
			t.Fatal(err)
		} else if !pk.VerifyHash(sigHash, sig) {
			t.Fatal("signature verification failed")
		}
		resp.Transaction.SiacoinInputs[i].SatisfiedPolicy.Signatures = []types.Signature{sig}
	}

	if err := c.TxpoolBroadcast(resp.Basis, nil, []types.V2Transaction{resp.Transaction}); err != nil {
		t.Fatal(err)
	}
	cn.MineBlocks(t, types.VoidAddress, 1)

	events, err := wc.Events(0, 5)
	if err != nil {
		t.Fatal(err)
	} else if len(events) != 2 {
		t.Fatalf("expected 2 events, got %v", len(events))
	} else if events[0].Type != wallet.EventTypeV2Transaction {
		t.Fatalf("expected event type %q, got %q", wallet.EventTypeV2Transaction, events[0].Type)
	} else if types.TransactionID(events[0].ID) != resp.ID {
		t.Fatalf("expected event ID %q, got %q", resp.ID, events[0].ID)
	}
}<|MERGE_RESOLUTION|>--- conflicted
+++ resolved
@@ -13,6 +13,7 @@
 	"time"
 
 	"go.sia.tech/core/types"
+	"go.sia.tech/coreutils"
 	"go.sia.tech/jape"
 	"go.sia.tech/walletd/api"
 	"go.sia.tech/walletd/internal/testutil"
@@ -496,6 +497,45 @@
 	}
 }
 
+func TestConsensus(t *testing.T) {
+	log := zaptest.NewLogger(t)
+
+	n, genesisBlock := testutil.V2Network()
+	giftPrivateKey := types.GeneratePrivateKey()
+	giftAddress := types.StandardUnlockHash(giftPrivateKey.PublicKey())
+	genesisBlock.Transactions[0].SiacoinOutputs[0] = types.SiacoinOutput{
+		Value:   types.Siacoins(1),
+		Address: giftAddress,
+	}
+
+	cn := testutil.NewConsensusNode(t, n, genesisBlock, log)
+	c := startWalletServer(t, cn, log)
+
+	// mine a block
+	minedBlock, ok := coreutils.MineBlock(cn.Chain, types.Address{}, time.Minute)
+	if !ok {
+		t.Fatal("no block found")
+	} else if err := cn.Chain.AddBlocks([]types.Block{minedBlock}); err != nil {
+		t.Fatal(err)
+	}
+
+	// block should be tip now
+	ci, err := c.ConsensusTip()
+	if err != nil {
+		t.Fatal(err)
+	} else if ci.ID != minedBlock.ID() {
+		t.Fatalf("expected consensus tip to be %v, got %v", minedBlock.ID(), ci.ID)
+	}
+
+	// fetch block
+	b, err := c.ConsensusBlocksID(minedBlock.ID())
+	if err != nil {
+		t.Fatal(err)
+	} else if b.ID() != minedBlock.ID() {
+		t.Fatal("mismatch")
+	}
+}
+
 func TestConsensusUpdates(t *testing.T) {
 	log := zaptest.NewLogger(t)
 
@@ -604,602 +644,6 @@
 		t.Fatal(err)
 	}
 
-<<<<<<< HEAD
-=======
-	// attempt to send primary->secondary with a v2 txn; should fail
-	if err := sendV2(); err == nil {
-		t.Fatal("expected v2 txn to be rejected")
-	}
-	// use a v1 transaction instead
-	if err := sendV1(); err != nil {
-		t.Fatal(err)
-	}
-
-	// mine past v2 allow height
-	for cm.Tip().Height <= n.HardforkV2.AllowHeight {
-		if err := addBlock(nil, nil); err != nil {
-			t.Fatal(err)
-		}
-	}
-	// now send coins back with a v2 transaction
-	if err := sendV2(); err != nil {
-		t.Fatal(err)
-	}
-	// v1 transactions should also still work
-	if err := sendV1(); err != nil {
-		t.Fatal(err)
-	}
-
-	// mine past v2 require height
-	for cm.Tip().Height <= n.HardforkV2.RequireHeight {
-		if err := addBlock(nil, nil); err != nil {
-			t.Fatal(err)
-		}
-	}
-	// v1 transactions should no longer work
-	if err := sendV1(); err == nil {
-		t.Fatal("expected v1 txn to be rejected")
-	}
-	// use a v2 transaction instead
-	if err := sendV2(); err != nil {
-		t.Fatal(err)
-	}
-}
-
-func TestP2P(t *testing.T) {
-	t.Skip("flaky test") // TODO refactor
-
-	logger := zaptest.NewLogger(t)
-	n, genesisBlock := testNetwork()
-	// gift primary wallet some coins
-	primaryPrivateKey := types.GeneratePrivateKey()
-	primaryAddress := types.StandardUnlockHash(primaryPrivateKey.PublicKey())
-	genesisBlock.Transactions[0].SiacoinOutputs[0].Address = primaryAddress
-	// secondary wallet starts with nothing
-	secondaryPrivateKey := types.GeneratePrivateKey()
-	secondaryAddress := types.StandardUnlockHash(secondaryPrivateKey.PublicKey())
-
-	// create wallets
-	dbstore1, tipState, err := chain.NewDBStore(chain.NewMemDB(), n, genesisBlock)
-	if err != nil {
-		t.Fatal(err)
-	}
-	log1 := logger.Named("one")
-	cm1 := chain.NewManager(dbstore1, tipState)
-	store1, err := sqlite.OpenDatabase(filepath.Join(t.TempDir(), "wallets.db"), log1.Named("sqlite3"))
-	if err != nil {
-		t.Fatal(err)
-	}
-	defer store1.Close()
-
-	peerStore, err := sqlite.NewPeerStore(store1)
-	if err != nil {
-		t.Fatal(err)
-	}
-
-	wm1, err := wallet.NewManager(cm1, store1, wallet.WithLogger(log1.Named("wallet")))
-	if err != nil {
-		t.Fatal(err)
-	}
-	defer wm1.Close()
-
-	l1, err := net.Listen("tcp", ":0")
-	if err != nil {
-		t.Fatal(err)
-	}
-	defer l1.Close()
-	s1 := syncer.New(l1, cm1, peerStore, gateway.Header{
-		GenesisID:  genesisBlock.ID(),
-		UniqueID:   gateway.GenerateUniqueID(),
-		NetAddress: l1.Addr().String(),
-	})
-	go s1.Run()
-	defer s1.Close()
-	c1 := runServer(t, cm1, s1, wm1)
-	w1, err := c1.AddWallet(api.WalletUpdateRequest{Name: "primary"})
-	if err != nil {
-		t.Fatal(err)
-	}
-	primary := c1.Wallet(w1.ID)
-	if err := primary.AddAddress(wallet.Address{Address: primaryAddress}); err != nil {
-		t.Fatal(err)
-	}
-	if err := c1.Rescan(0); err != nil {
-		t.Fatal(err)
-	}
-	waitForBlock(t, cm1, store1)
-
-	dbstore2, tipState, err := chain.NewDBStore(chain.NewMemDB(), n, genesisBlock)
-	if err != nil {
-		t.Fatal(err)
-	}
-	log2 := logger.Named("two")
-	cm2 := chain.NewManager(dbstore2, tipState)
-	store2, err := sqlite.OpenDatabase(filepath.Join(t.TempDir(), "wallets.db"), log2.Named("sqlite3"))
-	if err != nil {
-		t.Fatal(err)
-	}
-	defer store2.Close()
-	wm2, err := wallet.NewManager(cm2, store2, wallet.WithLogger(log2.Named("wallet")))
-	if err != nil {
-		t.Fatal(err)
-	}
-	defer wm2.Close()
-
-	l2, err := net.Listen("tcp", ":0")
-	if err != nil {
-		t.Fatal(err)
-	}
-	defer l2.Close()
-	s2 := syncer.New(l2, cm2, peerStore, gateway.Header{
-		GenesisID:  genesisBlock.ID(),
-		UniqueID:   gateway.GenerateUniqueID(),
-		NetAddress: l2.Addr().String(),
-	}, syncer.WithLogger(zaptest.NewLogger(t)))
-	go s2.Run()
-	defer s2.Close()
-	c2 := runServer(t, cm2, s2, wm2)
-
-	w2, err := c2.AddWallet(api.WalletUpdateRequest{Name: "secondary"})
-	if err != nil {
-		t.Fatal(err)
-	}
-	secondary := c2.Wallet(w2.ID)
-	if err := secondary.AddAddress(wallet.Address{Address: secondaryAddress}); err != nil {
-		t.Fatal(err)
-	}
-	if err := c2.Rescan(0); err != nil {
-		t.Fatal(err)
-	}
-	waitForBlock(t, cm2, store2)
-
-	// define some helper functions
-	addBlock := func() error {
-		// choose a client at random
-		c := c1
-		if frand.Intn(2) == 0 {
-			c = c2
-		}
-
-		cs, err := c.ConsensusTipState()
-		if err != nil {
-			return err
-		}
-
-		_, txns, v2txns, err := c.TxpoolTransactions()
-		if err != nil {
-			return err
-		}
-		b := types.Block{
-			ParentID:     cs.Index.ID,
-			Timestamp:    types.CurrentTimestamp(),
-			MinerPayouts: []types.SiacoinOutput{{Address: types.VoidAddress, Value: cs.BlockReward()}},
-			Transactions: txns,
-		}
-		if len(v2txns) > 0 {
-			b.V2 = &types.V2BlockData{
-				Height:       cs.Index.Height + 1,
-				Transactions: v2txns,
-			}
-			b.V2.Commitment = cs.Commitment(cs.TransactionsCommitment(b.Transactions, b.V2Transactions()), b.MinerPayouts[0].Address)
-		}
-		for b.ID().CmpWork(cs.ChildTarget) < 0 {
-			b.Nonce += cs.NonceFactor()
-		}
-		if err := c.SyncerBroadcastBlock(b); err != nil {
-			return err
-		}
-		// wait for tips to update
-	again:
-		time.Sleep(10 * time.Millisecond)
-		if tip1, err := c1.ConsensusTip(); err != nil {
-			return err
-		} else if tip2, err := c2.ConsensusTip(); err != nil {
-			return err
-		} else if tip1 == cs.Index || tip2 == cs.Index {
-			goto again
-		}
-		return nil
-	}
-	checkBalances := func(p, s types.Currency) {
-		t.Helper()
-		waitForBlock(t, cm1, store1)
-		waitForBlock(t, cm2, store2)
-		if primaryBalance, err := primary.Balance(); err != nil {
-			t.Fatal(err)
-		} else if !primaryBalance.Siacoins.Equals(p) {
-			t.Fatalf("primary should have balance of %v, got %v", p, primaryBalance.Siacoins)
-		}
-		if secondaryBalance, err := secondary.Balance(); err != nil {
-			t.Fatal(err)
-		} else if !secondaryBalance.Siacoins.Equals(s) {
-			t.Fatalf("secondary should have balance of %v, got %v", s, secondaryBalance.Siacoins)
-		}
-	}
-	sendV1 := func() error {
-		t.Helper()
-
-		// which wallet is sending?
-		c := c1
-		key := primaryPrivateKey
-		dest := secondaryAddress
-		pbal, sbal := types.ZeroCurrency, types.ZeroCurrency
-		sces, _, err := primary.SiacoinOutputs(0, 100)
-		if err != nil {
-			t.Fatal(err)
-		}
-		if len(sces) == 0 {
-			c = c2
-			key = secondaryPrivateKey
-			dest = primaryAddress
-			sces, _, err = secondary.SiacoinOutputs(0, 100)
-			if err != nil {
-				t.Fatal(err)
-			}
-			pbal = sces[0].SiacoinOutput.Value
-		} else {
-			sbal = sces[0].SiacoinOutput.Value
-		}
-		sce := sces[0]
-
-		txn := types.Transaction{
-			SiacoinInputs: []types.SiacoinInput{{
-				ParentID:         types.SiacoinOutputID(sce.ID),
-				UnlockConditions: types.StandardUnlockConditions(key.PublicKey()),
-			}},
-			SiacoinOutputs: []types.SiacoinOutput{{
-				Address: dest,
-				Value:   sce.SiacoinOutput.Value,
-			}},
-			Signatures: []types.TransactionSignature{{
-				ParentID:      types.Hash256(sce.ID),
-				CoveredFields: types.CoveredFields{WholeTransaction: true},
-			}},
-		}
-		cs, err := c.ConsensusTipState()
-		if err != nil {
-			return err
-		}
-		sig := key.SignHash(cs.WholeSigHash(txn, types.Hash256(sce.ID), 0, 0, nil))
-		txn.Signatures[0].Signature = sig[:]
-		if err := c.TxpoolBroadcast(cs.Index, []types.Transaction{txn}, nil); err != nil {
-			return err
-		} else if err := addBlock(); err != nil {
-			return err
-		}
-		checkBalances(pbal, sbal)
-		return nil
-	}
-	sendV2 := func() error {
-		t.Helper()
-
-		// which wallet is sending?
-		c := c1
-		key := primaryPrivateKey
-		dest := secondaryAddress
-		pbal, sbal := types.ZeroCurrency, types.ZeroCurrency
-		sces, _, err := primary.SiacoinOutputs(0, 100)
-		if err != nil {
-			t.Fatal(err)
-		}
-		if len(sces) == 0 {
-			c = c2
-			key = secondaryPrivateKey
-			dest = primaryAddress
-			sces, _, err = secondary.SiacoinOutputs(0, 100)
-			if err != nil {
-				t.Fatal(err)
-			}
-			pbal = sces[0].SiacoinOutput.Value
-		} else {
-			sbal = sces[0].SiacoinOutput.Value
-		}
-		sce := sces[0]
-
-		txn := types.V2Transaction{
-			SiacoinInputs: []types.V2SiacoinInput{{
-				Parent: sce,
-				SatisfiedPolicy: types.SatisfiedPolicy{
-					Policy: types.SpendPolicy{Type: types.PolicyTypeUnlockConditions(types.StandardUnlockConditions(key.PublicKey()))},
-				},
-			}},
-			SiacoinOutputs: []types.SiacoinOutput{{
-				Address: dest,
-				Value:   sce.SiacoinOutput.Value,
-			}},
-		}
-		cs, err := c.ConsensusTipState()
-		if err != nil {
-			return err
-		}
-		txn.SiacoinInputs[0].SatisfiedPolicy.Signatures = []types.Signature{key.SignHash(cs.InputSigHash(txn))}
-		if err := c.TxpoolBroadcast(cs.Index, nil, []types.V2Transaction{txn}); err != nil {
-			return err
-		} else if err := addBlock(); err != nil {
-			return err
-		}
-		checkBalances(pbal, sbal)
-		return nil
-	}
-
-	// connect the syncers
-	if _, err := s1.Connect(context.Background(), s2.Addr()); err != nil {
-		t.Fatal(err)
-	}
-
-	// attempt to send primary->secondary with a v2 txn; should fail
-	if err := sendV2(); err == nil {
-		t.Fatal("expected v2 txn to be rejected")
-	}
-	// use a v1 transaction instead
-	if err := sendV1(); err != nil {
-		t.Fatal(err)
-	}
-
-	// mine past v2 allow height
-	for cm1.Tip().Height <= n.HardforkV2.AllowHeight {
-		if err := addBlock(); err != nil {
-			t.Fatal(err)
-		}
-	}
-	waitForBlock(t, cm1, store1)
-	// now send coins back with a v2 transaction
-	if err := sendV2(); err != nil {
-		t.Fatal(err)
-	}
-	// v1 transactions should also still work
-	if err := sendV1(); err != nil {
-		t.Fatal(err)
-	}
-
-	// mine past v2 require height
-	for cm1.Tip().Height <= n.HardforkV2.RequireHeight {
-		if err := addBlock(); err != nil {
-			t.Fatal(err)
-		}
-	}
-	waitForBlock(t, cm1, store1)
-	// v1 transactions should no longer work
-	if err := sendV1(); err == nil {
-		t.Fatal("expected v1 txn to be rejected")
-	}
-	// use a v2 transaction instead
-	if err := sendV2(); err != nil {
-		t.Fatal(err)
-	}
-}
-
-func TestConsensus(t *testing.T) {
-	log := zaptest.NewLogger(t)
-
-	n, genesisBlock := testNetwork()
-	giftPrivateKey := types.GeneratePrivateKey()
-	giftAddress := types.StandardUnlockHash(giftPrivateKey.PublicKey())
-	genesisBlock.Transactions[0].SiacoinOutputs[0] = types.SiacoinOutput{
-		Value:   types.Siacoins(1),
-		Address: giftAddress,
-	}
-
-	dbstore, tipState, err := chain.NewDBStore(chain.NewMemDB(), n, genesisBlock)
-	if err != nil {
-		t.Fatal(err)
-	}
-	cm := chain.NewManager(dbstore, tipState)
-
-	ws, err := sqlite.OpenDatabase(filepath.Join(t.TempDir(), "wallets.db"), log.Named("sqlite3"))
-	if err != nil {
-		t.Fatal(err)
-	}
-	defer ws.Close()
-
-	wm, err := wallet.NewManager(cm, ws, wallet.WithLogger(log.Named("wallet")))
-	if err != nil {
-		t.Fatal(err)
-	}
-	defer wm.Close()
-
-	c := runServer(t, cm, nil, wm)
-
-	// mine a block
-	minedBlock, ok := coreutils.MineBlock(cm, types.Address{}, time.Minute)
-	if !ok {
-		t.Fatal(err)
-	} else if err := cm.AddBlocks([]types.Block{minedBlock}); err != nil {
-		t.Fatal(err)
-	}
-
-	// block should be tip now
-	ci, err := c.ConsensusTip()
-	if err != nil {
-		t.Fatal(err)
-	} else if ci.ID != minedBlock.ID() {
-		t.Fatalf("expected consensus tip to be %v, got %v", minedBlock.ID(), ci.ID)
-	}
-
-	// fetch block
-	b, err := c.ConsensusBlocksID(minedBlock.ID())
-	if err != nil {
-		t.Fatal(err)
-	} else if b.ID() != minedBlock.ID() {
-		t.Fatal("mismatch")
-	}
-}
-
-func TestConsensusUpdates(t *testing.T) {
-	log := zaptest.NewLogger(t)
-
-	n, genesisBlock := testNetwork()
-	giftPrivateKey := types.GeneratePrivateKey()
-	giftAddress := types.StandardUnlockHash(giftPrivateKey.PublicKey())
-	genesisBlock.Transactions[0].SiacoinOutputs[0] = types.SiacoinOutput{
-		Value:   types.Siacoins(1),
-		Address: giftAddress,
-	}
-
-	// create wallets
-	dbstore, tipState, err := chain.NewDBStore(chain.NewMemDB(), n, genesisBlock)
-	if err != nil {
-		t.Fatal(err)
-	}
-	cm := chain.NewManager(dbstore, tipState)
-
-	ws, err := sqlite.OpenDatabase(filepath.Join(t.TempDir(), "wallets.db"), log.Named("sqlite3"))
-	if err != nil {
-		t.Fatal(err)
-	}
-	defer ws.Close()
-
-	wm, err := wallet.NewManager(cm, ws, wallet.WithLogger(log.Named("wallet")))
-	if err != nil {
-		t.Fatal(err)
-	}
-	defer wm.Close()
-
-	c := runServer(t, cm, nil, wm)
-
-	for i := 0; i < 10; i++ {
-		b, ok := coreutils.MineBlock(cm, types.VoidAddress, time.Second)
-		if !ok {
-			t.Fatal("failed to mine block")
-		} else if err := cm.AddBlocks([]types.Block{b}); err != nil {
-			t.Fatal(err)
-		}
-	}
-
-	waitForBlock(t, cm, ws)
-
-	reverted, applied, err := c.ConsensusUpdates(types.ChainIndex{}, 10)
-	if err != nil {
-		t.Fatal(err)
-	} else if len(reverted) != 0 {
-		t.Fatal("expected no reverted blocks")
-	} else if len(applied) != 11 { // genesis + 10 mined blocks (chain manager off-by-one)
-		t.Fatalf("expected 11 applied blocks, got %v", len(applied))
-	}
-
-	for i, cau := range applied {
-		// using i for height since we're testing the update contents
-		expected, ok := cm.BestIndex(uint64(i))
-		if !ok {
-			t.Fatalf("failed to get expected index for block %v", i)
-		} else if cau.State.Index != expected {
-			t.Fatalf("expected index %v, got %v", expected, cau.State.Index)
-		} else if cau.State.Network.Name != n.Name { // TODO: better comparison. reflect.DeepEqual is failing in CI, but passing local.
-			t.Fatalf("expected network to be %q, got %q", n.Name, cau.State.Network.Name)
-		}
-	}
-}
-
-func TestConstructSiacoins(t *testing.T) {
-	log := zaptest.NewLogger(t)
-
-	n, genesisBlock := testNetwork()
-	senderPrivateKey := types.GeneratePrivateKey()
-	senderPolicy := types.SpendPolicy{Type: types.PolicyTypeUnlockConditions(types.StandardUnlockConditions(senderPrivateKey.PublicKey()))}
-	senderAddr := senderPolicy.Address()
-
-	receiverPrivateKey := types.GeneratePrivateKey()
-	receiverPolicy := types.SpendPolicy{Type: types.PolicyTypeUnlockConditions(types.StandardUnlockConditions(receiverPrivateKey.PublicKey()))}
-	receiverAddr := receiverPolicy.Address()
-
-	genesisBlock.Transactions[0].SiacoinOutputs[0] = types.SiacoinOutput{
-		Value:   types.Siacoins(100),
-		Address: senderAddr,
-	}
-
-	// create wallets
-	dbstore, tipState, err := chain.NewDBStore(chain.NewMemDB(), n, genesisBlock)
-	if err != nil {
-		t.Fatal(err)
-	}
-	cm := chain.NewManager(dbstore, tipState)
-
-	ws, err := sqlite.OpenDatabase(filepath.Join(t.TempDir(), "wallets.db"), log.Named("sqlite3"))
-	if err != nil {
-		t.Fatal(err)
-	}
-	defer ws.Close()
-
-	peerStore, err := sqlite.NewPeerStore(ws)
-	if err != nil {
-		t.Fatal(err)
-	}
-
-	syncerListener, err := net.Listen("tcp", ":0")
-	if err != nil {
-		t.Fatal(err)
-	}
-	defer syncerListener.Close()
-
-	// create the syncer
-	s := syncer.New(syncerListener, cm, peerStore, gateway.Header{
-		GenesisID:  genesisBlock.ID(),
-		UniqueID:   gateway.GenerateUniqueID(),
-		NetAddress: syncerListener.Addr().String(),
-	})
-
-	wm, err := wallet.NewManager(cm, ws, wallet.WithLogger(log.Named("wallet")))
-	if err != nil {
-		t.Fatal(err)
-	}
-	defer wm.Close()
-
-	c := runServer(t, cm, s, wm)
-
-	w, err := c.AddWallet(api.WalletUpdateRequest{
-		Name: "primary",
-	})
-	if err != nil {
-		t.Fatal(err)
-	}
-
-	wc := c.Wallet(w.ID)
-	// add an address with no spend policy
-	err = wc.AddAddress(wallet.Address{
-		Address: senderAddr,
-	})
-	if err != nil {
-		t.Fatal(err)
-	}
-
-	if err := c.Rescan(0); err != nil {
-		t.Fatal(err)
-	}
-
-	testutil.MineBlocks(t, cm, types.VoidAddress, 1)
-	waitForBlock(t, cm, ws)
-
-	// try to construct a valid transaction with no spend policy
-	_, err = wc.Construct([]types.SiacoinOutput{
-		{Value: types.Siacoins(1), Address: receiverAddr},
-	}, nil, senderAddr)
-	if !strings.Contains(err.Error(), "no spend policy") {
-		t.Fatalf("expected error to contain %q, got %q", "no spend policy", err)
-	}
-
-	// add the spend policy
-	err = wc.AddAddress(wallet.Address{
-		Address: senderAddr,
-		SpendPolicy: &types.SpendPolicy{
-			Type: types.PolicyTypeUnlockConditions(types.StandardUnlockConditions(senderPrivateKey.PublicKey())),
-		},
-	})
-	if err != nil {
-		t.Fatal(err)
-	}
-
-	// try to construct a transaction with more siafunds than the wallet holds.
-	// this will lock all of the wallet's siacoins
-	resp, err := wc.Construct([]types.SiacoinOutput{
-		{Value: types.Siacoins(1), Address: receiverAddr},
-	}, []types.SiafundOutput{
-		{Value: 100000, Address: senderAddr},
-	}, senderAddr)
-	if !strings.Contains(err.Error(), "insufficient funds") {
-		t.Fatal(err)
-	}
-
->>>>>>> 2b66f242
 	// construct a transaction with a single siacoin output
 	// this will fail if the utxos were not unlocked
 	resp, err = wc.Construct([]types.SiacoinOutput{
